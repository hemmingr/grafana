import { defineConfig, devices } from '@playwright/test';
import path, { dirname } from 'path';

import { PluginOptions } from '@grafana/plugin-e2e';

const testDirRoot = 'e2e/plugin-e2e/';

export default defineConfig<PluginOptions>({
  fullyParallel: true,
  /* Retry on CI only */
  retries: process.env.CI ? 2 : 0,
  /* Opt out of parallel tests on CI. */
  workers: process.env.CI ? 1 : undefined,
  reporter: 'html',
  use: {
    baseURL: `http://${process.env.HOST || 'localhost'}:${process.env.PORT || 3000}`,
    trace: 'retain-on-failure',
    httpCredentials: {
      username: 'admin',
      password: 'admin',
    },
    provisioningRootDir: path.join(process.cwd(), process.env.PROV_DIR ?? 'conf/provisioning'),
  },
  projects: [
    // Login to Grafana with admin user and store the cookie on disk for use in other tests
    {
      name: 'authenticate',
      testDir: `${dirname(require.resolve('@grafana/plugin-e2e'))}/auth`,
      testMatch: [/.*\.js/],
    },
    // Login to Grafana with new user with viewer role and store the cookie on disk for use in other tests
    {
      name: 'createUserAndAuthenticate',
      testDir: `${dirname(require.resolve('@grafana/plugin-e2e'))}/auth`,
      testMatch: [/.*\.js/],
      use: {
        user: {
          user: 'viewer',
          password: 'password',
          role: 'Viewer',
        },
      },
    },
    // Run all tests in parallel using user with admin role
    {
      name: 'admin',
      testDir: path.join(testDirRoot, '/plugin-e2e-api-tests/as-admin-user'),
      use: {
        ...devices['Desktop Chrome'],
        storageState: 'playwright/.auth/admin.json',
      },
      dependencies: ['authenticate'],
    },
    // Run all tests in parallel using user with viewer role
    {
      name: 'viewer',
      testDir: path.join(testDirRoot, '/plugin-e2e-api-tests/as-viewer-user'),
      use: {
        ...devices['Desktop Chrome'],
        storageState: 'playwright/.auth/viewer.json',
      },
      dependencies: ['createUserAndAuthenticate'],
    },
    {
      name: 'mysql',
      testDir: path.join(testDirRoot, '/mysql'),
      use: {
        ...devices['Desktop Chrome'],
        storageState: 'playwright/.auth/admin.json',
      },
      dependencies: ['authenticate'],
    },
    {
<<<<<<< HEAD
      name: 'benchmarks',
      testDir: path.join(testDirRoot, '/benchmark'),
=======
      name: 'extensions-test-app',
      testDir: 'e2e/test-plugins/grafana-extensionstest-app',
>>>>>>> f9796f05
      use: {
        ...devices['Desktop Chrome'],
        storageState: 'playwright/.auth/admin.json',
      },
      dependencies: ['authenticate'],
    },
  ],
});<|MERGE_RESOLUTION|>--- conflicted
+++ resolved
@@ -71,13 +71,17 @@
       dependencies: ['authenticate'],
     },
     {
-<<<<<<< HEAD
+      name: 'extensions-test-app',
+      testDir: 'e2e/test-plugins/grafana-extensionstest-app',
+      use: {
+        ...devices['Desktop Chrome'],
+        storageState: 'playwright/.auth/admin.json',
+      },
+      dependencies: ['authenticate'],
+    },
+    {
       name: 'benchmarks',
       testDir: path.join(testDirRoot, '/benchmark'),
-=======
-      name: 'extensions-test-app',
-      testDir: 'e2e/test-plugins/grafana-extensionstest-app',
->>>>>>> f9796f05
       use: {
         ...devices['Desktop Chrome'],
         storageState: 'playwright/.auth/admin.json',
