--- conflicted
+++ resolved
@@ -200,11 +200,7 @@
       visitDashboardAtStart: false,
       queriesForm: () => {
         e2eSelectors.queryEditor.header.select().find('input').type('Logs{enter}');
-<<<<<<< HEAD
-        e2eSelectors.queryEditor.header.select().find('[role="radiogroup"]').contains('KQL').click({force: true});
-=======
         cy.contains('KQL').click({ force: true });
->>>>>>> 2e214c25
         e2eSelectors.queryEditor.resourcePicker.select.button().click();
         e2eSelectors.queryEditor.resourcePicker.search
           .input()
