module github.com/grafana/grafana/pkg/apimachinery

go 1.23.1

require (
	github.com/grafana/authlib v0.0.0-20250219100139-6a3b1bbb50e7 // @grafana/identity-access-team
	github.com/grafana/authlib/types v0.0.0-20250219092154-21ce22b49f31 // @grafana/identity-access-team
	github.com/stretchr/testify v1.10.0
	k8s.io/apimachinery v0.32.1
	k8s.io/apiserver v0.32.1
	k8s.io/kube-openapi v0.0.0-20241105132330-32ad38e42d3f
)

require (
	github.com/davecgh/go-spew v1.1.2-0.20180830191138-d8f796af33cc // indirect
	github.com/emicklei/go-restful/v3 v3.11.0 // indirect
	github.com/fxamacker/cbor/v2 v2.7.0 // indirect
	github.com/go-jose/go-jose/v3 v3.0.3 // indirect
	github.com/go-logr/logr v1.4.2 // indirect
	github.com/go-openapi/jsonpointer v0.21.0 // indirect
	github.com/go-openapi/jsonreference v0.21.0 // indirect
	github.com/go-openapi/swag v0.23.0 // indirect
	github.com/gogo/protobuf v1.3.2 // indirect
	github.com/golang/protobuf v1.5.4 // indirect
	github.com/google/gnostic-models v0.6.8 // indirect
	github.com/google/gofuzz v1.2.0 // indirect
	github.com/josharian/intern v1.0.0 // indirect
	github.com/json-iterator/go v1.1.12 // indirect
	github.com/mailru/easyjson v0.7.7 // indirect
	github.com/modern-go/concurrent v0.0.0-20180306012644-bacd9c7ef1dd // indirect
	github.com/modern-go/reflect2 v1.0.2 // indirect
	github.com/patrickmn/go-cache v2.1.0+incompatible // indirect
	github.com/pmezard/go-difflib v1.0.1-0.20181226105442-5d4384ee4fb2 // indirect
	github.com/rogpeppe/go-internal v1.13.2-0.20241226121412-a5dc8ff20d0a // indirect
	github.com/spf13/pflag v1.0.6 // indirect
	github.com/x448/float16 v0.8.4 // indirect
	go.opentelemetry.io/otel v1.34.0 // indirect
	go.opentelemetry.io/otel/sdk v1.34.0 // indirect
	go.opentelemetry.io/otel/trace v1.34.0 // indirect
<<<<<<< HEAD
	golang.org/x/crypto v0.33.0 // indirect
=======
	golang.org/x/crypto v0.35.0 // indirect
>>>>>>> 305f05d8
	golang.org/x/net v0.35.0 // indirect
	golang.org/x/sync v0.11.0 // indirect
	golang.org/x/sys v0.30.0 // indirect
	golang.org/x/text v0.22.0 // indirect
	google.golang.org/genproto/googleapis/rpc v0.0.0-20250115164207-1a7da9e5054f // indirect
	google.golang.org/grpc v1.70.0 // indirect
	google.golang.org/protobuf v1.36.4 // indirect
	gopkg.in/inf.v0 v0.9.1 // indirect
	gopkg.in/yaml.v3 v3.0.1 // indirect
	k8s.io/klog/v2 v2.130.1 // indirect
	k8s.io/utils v0.0.0-20241104100929-3ea5e8cea738 // indirect
	sigs.k8s.io/json v0.0.0-20241010143419-9aa6b5e7a4b3 // indirect
	sigs.k8s.io/structured-merge-diff/v4 v4.5.0 // indirect
	sigs.k8s.io/yaml v1.4.0 // indirect
)<|MERGE_RESOLUTION|>--- conflicted
+++ resolved
@@ -37,11 +37,7 @@
 	go.opentelemetry.io/otel v1.34.0 // indirect
 	go.opentelemetry.io/otel/sdk v1.34.0 // indirect
 	go.opentelemetry.io/otel/trace v1.34.0 // indirect
-<<<<<<< HEAD
-	golang.org/x/crypto v0.33.0 // indirect
-=======
 	golang.org/x/crypto v0.35.0 // indirect
->>>>>>> 305f05d8
 	golang.org/x/net v0.35.0 // indirect
 	golang.org/x/sync v0.11.0 // indirect
 	golang.org/x/sys v0.30.0 // indirect
