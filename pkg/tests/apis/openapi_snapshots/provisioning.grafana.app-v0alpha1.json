--- conflicted
+++ resolved
@@ -1361,19 +1361,6 @@
         "requestBody": {
           "content": {
             "application/json": {
-<<<<<<< HEAD
-=======
-              "schema": {
-                "$ref": "#/components/schemas/com.github.grafana.grafana.pkg.apis.provisioning.v0alpha1.Repository"
-              }
-            },
-            "application/vnd.kubernetes.protobuf": {
-              "schema": {
-                "$ref": "#/components/schemas/com.github.grafana.grafana.pkg.apis.provisioning.v0alpha1.Repository"
-              }
-            },
-            "application/yaml": {
->>>>>>> 7acfdfa0
               "schema": {
                 "type": "object",
                 "additionalProperties": true
@@ -1614,7 +1601,6 @@
           }
         }
       ]
-<<<<<<< HEAD
     },
     "/apis/provisioning.grafana.app/v0alpha1/namespaces/{namespace}/repositories/{name}/history": {
       "get": {
@@ -2028,7 +2014,17 @@
         ],
         "requestBody": {
           "content": {
-            "*/*": {
+            "application/json": {
+              "schema": {
+                "$ref": "#/components/schemas/com.github.grafana.grafana.pkg.apis.provisioning.v0alpha1.Repository"
+              }
+            },
+            "application/vnd.kubernetes.protobuf": {
+              "schema": {
+                "$ref": "#/components/schemas/com.github.grafana.grafana.pkg.apis.provisioning.v0alpha1.Repository"
+              }
+            },
+            "application/yaml": {
               "schema": {
                 "$ref": "#/components/schemas/com.github.grafana.grafana.pkg.apis.provisioning.v0alpha1.Repository"
               }
@@ -2523,161 +2519,10 @@
           }
         }
       }
-    },
-    "/apis/provisioning.grafana.app/v0alpha1/repositories": {
-      "get": {
-        "tags": [
-          "Repository"
-        ],
-        "description": "list or watch objects of kind Repository",
-        "operationId": "listRepositoryForAllNamespaces",
-        "responses": {
-          "200": {
-            "description": "OK",
-            "content": {
-              "application/json": {
-                "schema": {
-                  "$ref": "#/components/schemas/com.github.grafana.grafana.pkg.apis.provisioning.v0alpha1.RepositoryList"
-                }
-              },
-              "application/json;stream=watch": {
-                "schema": {
-                  "$ref": "#/components/schemas/com.github.grafana.grafana.pkg.apis.provisioning.v0alpha1.RepositoryList"
-                }
-              },
-              "application/vnd.kubernetes.protobuf": {
-                "schema": {
-                  "$ref": "#/components/schemas/com.github.grafana.grafana.pkg.apis.provisioning.v0alpha1.RepositoryList"
-                }
-              },
-              "application/vnd.kubernetes.protobuf;stream=watch": {
-                "schema": {
-                  "$ref": "#/components/schemas/com.github.grafana.grafana.pkg.apis.provisioning.v0alpha1.RepositoryList"
-                }
-              },
-              "application/yaml": {
-                "schema": {
-                  "$ref": "#/components/schemas/com.github.grafana.grafana.pkg.apis.provisioning.v0alpha1.RepositoryList"
-                }
-              }
-            }
-          }
-        },
-        "x-kubernetes-action": "list",
-        "x-kubernetes-group-version-kind": {
-          "group": "provisioning.grafana.app",
-          "version": "v0alpha1",
-          "kind": "Repository"
-        }
-      },
-      "parameters": [
-        {
-          "name": "allowWatchBookmarks",
-          "in": "query",
-          "description": "allowWatchBookmarks requests watch events with type \"BOOKMARK\". Servers that do not implement bookmarks may ignore this flag and bookmarks are sent at the server's discretion. Clients should not assume bookmarks are returned at any specific interval, nor may they assume the server will send any BOOKMARK event during a session. If this is not a watch, this field is ignored.",
-          "schema": {
-            "type": "boolean",
-            "uniqueItems": true
-          }
-        },
-        {
-          "name": "continue",
-          "in": "query",
-          "description": "The continue option should be set when retrieving more results from the server. Since this value is server defined, clients may only use the continue value from a previous query result with identical query parameters (except for the value of continue) and the server may reject a continue value it does not recognize. If the specified continue value is no longer valid whether due to expiration (generally five to fifteen minutes) or a configuration change on the server, the server will respond with a 410 ResourceExpired error together with a continue token. If the client needs a consistent list, it must restart their list without the continue field. Otherwise, the client may send another list request with the token received with the 410 error, the server will respond with a list starting from the next key, but from the latest snapshot, which is inconsistent from the previous list results - objects that are created, modified, or deleted after the first list request will be included in the response, as long as their keys are after the \"next key\".\n\nThis field is not supported when watch is true. Clients may start a watch from the last resourceVersion value returned by the server and not miss any modifications.",
-          "schema": {
-            "type": "string",
-            "uniqueItems": true
-          }
-        },
-        {
-          "name": "fieldSelector",
-          "in": "query",
-          "description": "A selector to restrict the list of returned objects by their fields. Defaults to everything.",
-          "schema": {
-            "type": "string",
-            "uniqueItems": true
-          }
-        },
-        {
-          "name": "labelSelector",
-          "in": "query",
-          "description": "A selector to restrict the list of returned objects by their labels. Defaults to everything.",
-          "schema": {
-            "type": "string",
-            "uniqueItems": true
-          }
-        },
-        {
-          "name": "limit",
-          "in": "query",
-          "description": "limit is a maximum number of responses to return for a list call. If more items exist, the server will set the `continue` field on the list metadata to a value that can be used with the same initial query to retrieve the next set of results. Setting a limit may return fewer than the requested amount of items (up to zero items) in the event all requested objects are filtered out and clients should only use the presence of the continue field to determine whether more results are available. Servers may choose not to support the limit argument and will return all of the available results. If limit is specified and the continue field is empty, clients may assume that no more results are available. This field is not supported if watch is true.\n\nThe server guarantees that the objects returned when using continue will be identical to issuing a single list call without a limit - that is, no objects created, modified, or deleted after the first request is issued will be included in any subsequent continued requests. This is sometimes referred to as a consistent snapshot, and ensures that a client that is using limit to receive smaller chunks of a very large result can ensure they see all possible objects. If objects are updated during a chunked list the version of the object that was present at the time the first list result was calculated is returned.",
-          "schema": {
-            "type": "integer",
-            "uniqueItems": true
-          }
-        },
-        {
-          "name": "pretty",
-          "in": "query",
-          "description": "If 'true', then the output is pretty printed. Defaults to 'false' unless the user-agent indicates a browser or command-line HTTP tool (curl and wget).",
-          "schema": {
-            "type": "string",
-            "uniqueItems": true
-          }
-        },
-        {
-          "name": "resourceVersion",
-          "in": "query",
-          "description": "resourceVersion sets a constraint on what resource versions a request may be served from. See https://kubernetes.io/docs/reference/using-api/api-concepts/#resource-versions for details.\n\nDefaults to unset",
-          "schema": {
-            "type": "string",
-            "uniqueItems": true
-          }
-        },
-        {
-          "name": "resourceVersionMatch",
-          "in": "query",
-          "description": "resourceVersionMatch determines how resourceVersion is applied to list calls. It is highly recommended that resourceVersionMatch be set for list calls where resourceVersion is set See https://kubernetes.io/docs/reference/using-api/api-concepts/#resource-versions for details.\n\nDefaults to unset",
-          "schema": {
-            "type": "string",
-            "uniqueItems": true
-          }
-        },
-        {
-          "name": "sendInitialEvents",
-          "in": "query",
-          "description": "`sendInitialEvents=true` may be set together with `watch=true`. In that case, the watch stream will begin with synthetic events to produce the current state of objects in the collection. Once all such events have been sent, a synthetic \"Bookmark\" event  will be sent. The bookmark will report the ResourceVersion (RV) corresponding to the set of objects, and be marked with `\"k8s.io/initial-events-end\": \"true\"` annotation. Afterwards, the watch stream will proceed as usual, sending watch events corresponding to changes (subsequent to the RV) to objects watched.\n\nWhen `sendInitialEvents` option is set, we require `resourceVersionMatch` option to also be set. The semantic of the watch request is as following: - `resourceVersionMatch` = NotOlderThan\n  is interpreted as \"data at least as new as the provided `resourceVersion`\"\n  and the bookmark event is send when the state is synced\n  to a `resourceVersion` at least as fresh as the one provided by the ListOptions.\n  If `resourceVersion` is unset, this is interpreted as \"consistent read\" and the\n  bookmark event is send when the state is synced at least to the moment\n  when request started being processed.\n- `resourceVersionMatch` set to any other value or unset\n  Invalid error is returned.\n\nDefaults to true if `resourceVersion=\"\"` or `resourceVersion=\"0\"` (for backward compatibility reasons) and to false otherwise.",
-          "schema": {
-            "type": "boolean",
-            "uniqueItems": true
-          }
-        },
-        {
-          "name": "timeoutSeconds",
-          "in": "query",
-          "description": "Timeout for the list/watch call. This limits the duration of the call, regardless of any activity or inactivity.",
-          "schema": {
-            "type": "integer",
-            "uniqueItems": true
-          }
-        },
-        {
-          "name": "watch",
-          "in": "query",
-          "description": "Watch for changes to the described resources and return them as a stream of add, update, and remove notifications. Specify resourceVersion.",
-          "schema": {
-            "type": "boolean",
-            "uniqueItems": true
-          }
-        }
-      ]
-=======
->>>>>>> 7acfdfa0
     }
   },
   "components": {
     "schemas": {
-<<<<<<< HEAD
       "com.github.grafana.grafana.pkg.apimachinery.apis.common.v0alpha1.Unstructured": {
         "type": "object",
         "additionalProperties": true,
@@ -3146,9 +2991,6 @@
         }
       },
       "com.github.grafana.grafana.pkg.apis.provisioning.v0alpha1.MigrateJobOptions": {
-=======
-      "com.github.grafana.grafana.pkg.apis.provisioning.v0alpha1.ExportJobOptions": {
->>>>>>> 7acfdfa0
         "type": "object",
         "required": [
           "identifier"
