--- conflicted
+++ resolved
@@ -86,11 +86,7 @@
 	}
 	routing := routing.ProvideRegister()
 
-<<<<<<< HEAD
-	acService, err := acimpl.ProvideService(cfg, s, routing, nil, nil, nil, features, tracer, zclient.NewNoopOpenFGAClient(), permreg.ProvidePermissionRegistry())
-=======
-	acService, err := acimpl.ProvideService(cfg, s, routing, nil, nil, nil, features, tracer, zanzana.NewNoopClient(), permreg.ProvidePermissionRegistry(), nil)
->>>>>>> beac7de4
+	acService, err := acimpl.ProvideService(cfg, s, routing, nil, nil, nil, features, tracer, zclient.NewNoopOpenFGAClient(), permreg.ProvidePermissionRegistry(), nil)
 	if err != nil {
 		return nil, fmt.Errorf("%v: %w", "failed to get access control", err)
 	}
