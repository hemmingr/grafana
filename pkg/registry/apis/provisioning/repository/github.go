--- conflicted
+++ resolved
@@ -601,13 +601,9 @@
 }
 
 func (r *githubRepository) shouldLintPullRequest() bool {
-<<<<<<< HEAD
-	return false // r.config.Spec.GitHub.PullRequestLinter && r.config.Spec.Linting
-=======
 	// TODO: Figure out how we want to determine this in practice.
 	val, ok := os.LookupEnv("GRAFANA_LINTING")
 	return ok && val == "true"
->>>>>>> 496209c1
 }
 
 // ClearAllPullRequestFileComments clears all comments on a pull request
