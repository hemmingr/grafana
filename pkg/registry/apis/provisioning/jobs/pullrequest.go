package jobs

import (
	"bytes"
	"context"
	"errors"
	"fmt"
	"html/template"
	"net/url"
	"os"
	"path"

	"github.com/grafana/grafana-app-sdk/logging"
	provisioning "github.com/grafana/grafana/pkg/apis/provisioning/v0alpha1"
	"github.com/grafana/grafana/pkg/registry/apis/provisioning/repository"
	"github.com/grafana/grafana/pkg/registry/apis/provisioning/resources"
)

type PullRequestWorker interface {
	ProcessPullRequest(ctx context.Context,
		repo repository.Repository,
		options provisioning.PullRequestJobOptions,
		progress func(provisioning.JobStatus) error,
	) (*provisioning.JobStatus, error)
}

// resourcePreview represents a resource that has changed in a pull request.
type resourcePreview struct {
	Filename             string
	Path                 string
	Action               string
	Kind                 string
	OriginalURL          string
	PreviewURL           string
	PreviewScreenshotURL string
}

const (
	lintDashboardIssuesTemplate = `Hey there! 👋
Grafana found some linting issues in this dashboard you may want to check:
{{ range .}}
{{ if eq .Severity "error" }}❌{{ else if eq .Severity "warning" }}⚠️ {{ end }} [dashboard-linter/{{ .Rule }}](https://github.com/grafana/dashboard-linter/blob/main/docs/rules/{{ .Rule }}.md): {{ .Message }}.
{{- end }}`
	previewsCommentTemplate = `Hey there! 🎉
Grafana spotted some changes for your resources in this pull request:
## Summary
| File Name | Kind | Path | Action | Links |
|-----------|------|------|--------|-------|
{{- range .}}
| {{.Filename}} | {{.Kind}} | {{.Path}} | {{.Action}} | {{if .OriginalURL}}[Original]({{.OriginalURL}}){{end}}{{if .PreviewURL}}, [Preview]({{.PreviewURL}}){{end}}|
{{- end}}

Click the preview links above to view how your changes will look and compare them with the original and current versions.

{{- range .}}
{{- if .PreviewScreenshotURL}}
### Preview of {{.Filename}}
![Preview]({{.PreviewScreenshotURL}})
{{- end}}{{- end}}`
)

type PullRequestRepo interface {
	Config() *provisioning.Repository
	Read(ctx context.Context, path, ref string) (*repository.FileInfo, error)
	CompareFiles(ctx context.Context, base, ref string) ([]repository.FileChange, error)
	ClearAllPullRequestFileComments(ctx context.Context, pr int) error
	CommentPullRequestFile(ctx context.Context, pr int, path string, ref string, comment string) error
	CommentPullRequest(ctx context.Context, pr int, comment string) error
}

// PreviewRenderer is an interface for rendering a preview of a file
type PreviewRenderer interface {
	IsAvailable(ctx context.Context) bool
	RenderDashboardPreview(ctx context.Context, path string, ref string) (string, error)
}

type pullRequestCommenter struct {
	repo         PullRequestRepo
	parser       *resources.Parser
	lintTemplate *template.Template
	prevTemplate *template.Template
	baseURL      *url.URL
	renderer     PreviewRenderer
}

func NewPullRequestCommenter(
	repo PullRequestRepo,
	parser *resources.Parser,
	renderer PreviewRenderer,
	baseURL *url.URL,
) (PullRequestWorker, error) {
	lintTemplate, err := template.New("comment").Parse(lintDashboardIssuesTemplate)
	if err != nil {
		return nil, fmt.Errorf("parse lint comment template: %w", err)
	}
	prevTemplate, err := template.New("comment").Parse(previewsCommentTemplate)
	if err != nil {
		return nil, fmt.Errorf("parse previews comment template: %w", err)
	}

	return &pullRequestCommenter{
		repo:         repo,
		parser:       parser,
		lintTemplate: lintTemplate,
		prevTemplate: prevTemplate,
		renderer:     renderer,
		baseURL:      baseURL,
	}, nil
}

func (c *pullRequestCommenter) ProcessPullRequest(ctx context.Context,
	repo repository.Repository,
	options provisioning.PullRequestJobOptions,
	progress func(provisioning.JobStatus) error,
) (*provisioning.JobStatus, error) {
	cfg := c.repo.Config().Spec

	// TODO: Figure out how we want to determine this in practice.
	lintingVal, ok := os.LookupEnv("GRAFANA_LINTING")
	linting := ok && lintingVal == "true"

	// TODO: clean specification to have better options
<<<<<<< HEAD
	if !cfg.GitHub.GenerateDashboardPreviews {
=======
	if !linting &&
		!cfg.GitHub.GenerateDashboardPreviews {
>>>>>>> 496209c1
		return &provisioning.JobStatus{
			State:   provisioning.JobStateSuccess,
			Message: "linting and previews are not required",
		}, nil
	}

	logger := logging.FromContext(ctx).With("pr", options.PR)
	logger.Info("process pull request")
	defer logger.Info("pull request processed")

	base := cfg.GitHub.Branch
	ref := options.Hash

	// list pull requests changes files
	files, err := c.repo.CompareFiles(ctx, base, ref)
	if err != nil {
		return &provisioning.JobStatus{
			State:   provisioning.JobStateError,
			Message: fmt.Sprintf("failed to list pull request files: %s", err.Error()),
		}, nil
	}

	// clear all previous comments
	if err := c.repo.ClearAllPullRequestFileComments(ctx, options.PR); err != nil {
		return &provisioning.JobStatus{
			State:   provisioning.JobStateError,
			Message: fmt.Sprintf("failed to clear pull request comments: %+v", err),
		}, nil
	}

	if len(files) == 0 {
		return &provisioning.JobStatus{
			State:   provisioning.JobStateSuccess,
			Message: "no files to process",
		}, nil
	}

	previews := make([]resourcePreview, 0, len(files))

	for _, f := range files {
		if resources.ShouldIgnorePath(f.Path) {
			continue
		}

		logger := logger.With("file", f.Path)
		fileInfo, err := c.repo.Read(ctx, f.Path, ref)
		if err != nil {
			return &provisioning.JobStatus{
				State:   provisioning.JobStateError,
				Message: fmt.Sprintf("failed to read file %s: %+v", f.Path, err),
			}, nil
		}

		parsed, err := c.parser.Parse(ctx, fileInfo, true)
		if err != nil {
			if errors.Is(err, resources.ErrUnableToReadResourceBytes) {
				logger.Debug("file is not a resource", "path", f.Path)
			} else {
				logger.Error("failed to parse resource", "path", f.Path, "error", err)
			}
			continue
		}

<<<<<<< HEAD
		// TODO: support lint callback
		if false && len(parsed.Lint) > 0 && f.Action != repository.FileActionDeleted {
=======
		if linting && len(parsed.Lint) > 0 && f.Action != repository.FileActionDeleted {
>>>>>>> 496209c1
			var buf bytes.Buffer
			if err := c.lintTemplate.Execute(&buf, parsed.Lint); err != nil {
				return nil, fmt.Errorf("execute lint comment template: %w", err)
			}

			if err := c.repo.CommentPullRequestFile(ctx, options.PR, f.Path, ref, buf.String()); err != nil {
				return nil, fmt.Errorf("comment pull request file %s: %w", f.Path, err)
			}

			logger.Info("lint comment added")
		}

		preview := resourcePreview{
			Filename: path.Base(f.Path),
			Path:     f.Path,
			Kind:     "dashboard", // TODO: add more kinds
			Action:   string(f.Action),
		}

		switch f.Action {
		case repository.FileActionCreated:
			preview.PreviewURL = c.previewURL(ref, f.Path, options.URL)
		case repository.FileActionUpdated:
			preview.OriginalURL = c.previewURL(base, f.Path, options.URL)
			preview.PreviewURL = c.previewURL(ref, f.Path, options.URL)
		case repository.FileActionRenamed:
			preview.OriginalURL = c.previewURL(base, f.PreviousPath, options.URL)
			preview.PreviewURL = c.previewURL(ref, f.Path, options.URL)
		case repository.FileActionDeleted:
			preview.OriginalURL = c.previewURL(base, f.Path, options.URL)
		default:
			return nil, fmt.Errorf("unknown file action: %s", f.Action)
		}

		if cfg.GitHub.GenerateDashboardPreviews && f.Action != repository.FileActionDeleted {
			screenshotURL, err := c.renderer.RenderDashboardPreview(ctx, f.Path, ref)
			if err != nil {
				return nil, fmt.Errorf("render dashboard preview: %w", err)
			}
			preview.PreviewScreenshotURL = screenshotURL

			logger.Info("dashboard preview added", "screenshotURL", screenshotURL)
		}

		previews = append(previews, preview)
	}

	if len(previews) > 0 && cfg.GitHub.GenerateDashboardPreviews {
		var buf bytes.Buffer
		if err := c.prevTemplate.Execute(&buf, previews); err != nil {
			return nil, fmt.Errorf("execute previews comment template: %w", err)
		}

		if err := c.repo.CommentPullRequest(ctx, options.PR, buf.String()); err != nil {
			return nil, fmt.Errorf("comment pull request: %w", err)
		}

		logger.Info("previews comment added", "number", len(previews))
	}

	return &provisioning.JobStatus{
		State:   provisioning.JobStateSuccess,
		Message: "finished", // can update with useful feedback
	}, nil
}

// previewURL returns the URL to preview the file in Grafana
func (c *pullRequestCommenter) previewURL(ref, filePath, pullRequestURL string) string {
	// Copy the baseURL to modify path and query
	baseURL := *c.baseURL
	baseURL = *baseURL.JoinPath("/admin/provisioning", c.repo.Config().GetName(), "dashboard/preview", filePath)

	query := baseURL.Query()
	if ref != "" {
		query.Set("ref", ref)
	}
	if pullRequestURL != "" {
		query.Set("pull_request_url", url.QueryEscape(pullRequestURL))
	}
	baseURL.RawQuery = query.Encode()

	return baseURL.String()
}<|MERGE_RESOLUTION|>--- conflicted
+++ resolved
@@ -120,12 +120,8 @@
 	linting := ok && lintingVal == "true"
 
 	// TODO: clean specification to have better options
-<<<<<<< HEAD
-	if !cfg.GitHub.GenerateDashboardPreviews {
-=======
 	if !linting &&
 		!cfg.GitHub.GenerateDashboardPreviews {
->>>>>>> 496209c1
 		return &provisioning.JobStatus{
 			State:   provisioning.JobStateSuccess,
 			Message: "linting and previews are not required",
@@ -189,12 +185,7 @@
 			continue
 		}
 
-<<<<<<< HEAD
-		// TODO: support lint callback
-		if false && len(parsed.Lint) > 0 && f.Action != repository.FileActionDeleted {
-=======
 		if linting && len(parsed.Lint) > 0 && f.Action != repository.FileActionDeleted {
->>>>>>> 496209c1
 			var buf bytes.Buffer
 			if err := c.lintTemplate.Execute(&buf, parsed.Lint); err != nil {
 				return nil, fmt.Errorf("execute lint comment template: %w", err)
