--- conflicted
+++ resolved
@@ -21,11 +21,7 @@
 
 	secretv0alpha1 "github.com/grafana/grafana/pkg/apis/secret/v0alpha1"
 	"github.com/grafana/grafana/pkg/registry/apis/secret/contracts"
-<<<<<<< HEAD
-	"github.com/grafana/grafana/pkg/registry/apis/secret/secret"
-=======
 	"github.com/grafana/grafana/pkg/registry/apis/secret/service"
->>>>>>> 7b2b0090
 	"github.com/grafana/grafana/pkg/registry/apis/secret/xkube"
 )
 
@@ -42,21 +38,13 @@
 
 // SecureValueRest is an implementation of CRUDL operations on a `securevalue` backed by a persistence layer `store`.
 type SecureValueRest struct {
-<<<<<<< HEAD
-	secretService  *secret.SecretService
-=======
 	secretService  *service.SecretService
->>>>>>> 7b2b0090
 	resource       utils.ResourceInfo
 	tableConverter rest.TableConvertor
 }
 
 // NewSecureValueRest is a returns a constructed `*SecureValueRest`.
-<<<<<<< HEAD
-func NewSecureValueRest(secretService *secret.SecretService, resource utils.ResourceInfo) *SecureValueRest {
-=======
 func NewSecureValueRest(secretService *service.SecretService, resource utils.ResourceInfo) *SecureValueRest {
->>>>>>> 7b2b0090
 	return &SecureValueRest{
 		secretService:  secretService,
 		resource:       resource,
@@ -99,11 +87,7 @@
 		return nil, fmt.Errorf("missing namespace")
 	}
 
-<<<<<<< HEAD
-	secureValueList, err := s.secretService.List(ctx, xkube.Namespace(namespace), options)
-=======
 	secureValueList, err := s.secretService.List(ctx, xkube.Namespace(namespace))
->>>>>>> 7b2b0090
 	if err != nil {
 		return nil, fmt.Errorf("failed to list secure values: %w", err)
 	}
@@ -169,20 +153,12 @@
 		return nil, err
 	}
 
-<<<<<<< HEAD
-	createdSecureValueMetadata, err := s.secretService.Create(ctx, sv)
-=======
 	user, ok := claims.AuthInfoFrom(ctx)
-	if !ok {
-		return nil, fmt.Errorf("missing auth info in context")
-	}
 
 	createdSecureValueMetadata, err := s.secretService.Create(ctx, sv, user.GetUID())
->>>>>>> 7b2b0090
 	if err != nil {
 		return nil, fmt.Errorf("creating secure value %+w", err)
 	}
-
 	return createdSecureValueMetadata, nil
 }
 
@@ -223,16 +199,12 @@
 
 	newSecureValue.Status.Phase = secretv0alpha1.SecureValuePhasePending
 
-<<<<<<< HEAD
-	updatedSecureValueMetadata, _, err := s.secretService.Update(ctx, newSecureValue)
-=======
 	user, ok := claims.AuthInfoFrom(ctx)
 	if !ok {
 		return nil, false, fmt.Errorf("missing auth info in context")
 	}
 
 	updatedSecureValueMetadata, _, err := s.secretService.Update(ctx, newSecureValue, user.GetUID())
->>>>>>> 7b2b0090
 	if err != nil {
 		return updatedSecureValueMetadata, false, fmt.Errorf("updating secure value metadata: %+w", err)
 	}
