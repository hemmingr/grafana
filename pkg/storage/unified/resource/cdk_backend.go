package resource

import (
	"bytes"
	context "context"
	"fmt"
	"io"
	"net/http"
	"sort"
	"strconv"
	"strings"
	"sync"
	"sync/atomic"
	"time"

	"go.opentelemetry.io/otel/trace"
	"go.opentelemetry.io/otel/trace/noop"
	"gocloud.dev/blob"
	_ "gocloud.dev/blob/fileblob"
	_ "gocloud.dev/blob/memblob"
	metav1 "k8s.io/apimachinery/pkg/apis/meta/v1"
	"k8s.io/apimachinery/pkg/apis/meta/v1/unstructured"
)

type CDKBackendOptions struct {
	Tracer     trace.Tracer
	Bucket     *blob.Bucket
	RootFolder string
}

func NewCDKBackend(ctx context.Context, opts CDKBackendOptions) (StorageBackend, error) {
	if opts.Tracer == nil {
		opts.Tracer = noop.NewTracerProvider().Tracer("cdk-appending-store")
	}

	if opts.Bucket == nil {
		return nil, fmt.Errorf("missing bucket")
	}

	found, _, err := opts.Bucket.ListPage(ctx, blob.FirstPageToken, 1, &blob.ListOptions{
		Prefix:    opts.RootFolder,
		Delimiter: "/",
	})
	if err != nil {
		return nil, err
	}
	if found == nil {
		return nil, fmt.Errorf("the root folder does not exist")
	}

	backend := &cdkBackend{
		tracer: opts.Tracer,
		bucket: opts.Bucket,
		root:   opts.RootFolder,
	}
	backend.rv.Swap(time.Now().UnixMilli())
	return backend, nil
}

type cdkBackend struct {
	tracer trace.Tracer
	bucket *blob.Bucket
	root   string

	mutex sync.Mutex
	rv    atomic.Int64

	// Simple watch stream -- NOTE, this only works for single tenant!
	broadcaster Broadcaster[*WrittenEvent]
	stream      chan<- *WrittenEvent
}

func (s *cdkBackend) getPath(key *ResourceKey, rv int64) string {
	var buffer bytes.Buffer
	buffer.WriteString(s.root)

	if key.Group == "" {
		return buffer.String()
	}
	buffer.WriteString(key.Group)

	if key.Resource == "" {
		return buffer.String()
	}
	buffer.WriteString("/")
	buffer.WriteString(key.Resource)

	if key.Namespace == "" {
		if key.Name == "" {
			return buffer.String()
		}
		buffer.WriteString("/__cluster__")
	} else {
		buffer.WriteString("/")
		buffer.WriteString(key.Namespace)
	}

	if key.Name == "" {
		return buffer.String()
	}
	buffer.WriteString("/")
	buffer.WriteString(key.Name)

	if rv > 0 {
		buffer.WriteString(fmt.Sprintf("/%d.json", rv))
	}
	return buffer.String()
}

func (s *cdkBackend) WriteEvent(ctx context.Context, event WriteEvent) (rv int64, err error) {
	// Scope the lock
	{
		s.mutex.Lock()
		defer s.mutex.Unlock()

		rv = s.rv.Add(1)
		err = s.bucket.WriteAll(ctx, s.getPath(event.Key, rv), event.Value, &blob.WriterOptions{
			ContentType: "application/json",
		})
	}

	// Async notify all subscribers
	if s.stream != nil {
		go func() {
			write := &WrittenEvent{
				WriteEvent:      event,
				Timestamp:       time.Now().UnixMilli(),
				ResourceVersion: rv,
			}
			s.stream <- write
		}()
	}
	return rv, err
}

func (s *cdkBackend) ReadResource(ctx context.Context, req *ReadRequest) *ReadResponse {
	rv := req.ResourceVersion

	path := s.getPath(req.Key, rv)
	if rv < 1 {
		iter := s.bucket.List(&blob.ListOptions{Prefix: path + "/", Delimiter: "/"})
		for {
			obj, err := iter.Next(ctx)
			if err == io.EOF {
				break
			}
			if strings.HasSuffix(obj.Key, ".json") {
				idx := strings.LastIndex(obj.Key, "/") + 1
				edx := strings.LastIndex(obj.Key, ".")
				if idx > 0 {
					v, err := strconv.ParseInt(obj.Key[idx:edx], 10, 64)
					if err == nil && v > rv {
						rv = v
						path = obj.Key // find the path with biggest resource version
					}
				}
			}
		}
	}

	raw, err := s.bucket.ReadAll(ctx, path)
	if raw == nil && req.ResourceVersion > 0 {
		if req.ResourceVersion > s.rv.Load() {
			return &ReadResponse{
				Error: &ErrorResult{
					Code:    http.StatusGatewayTimeout,
					Reason:  string(metav1.StatusReasonTimeout), // match etcd behavior
					Message: "ResourceVersion is larger than max",
					Details: &ErrorDetails{
						Causes: []*ErrorCause{
							{
								Reason:  string(metav1.CauseTypeResourceVersionTooLarge),
								Message: fmt.Sprintf("requested: %d, current %d", req.ResourceVersion, s.rv.Load()),
							},
						},
					},
				},
			}
		}

		// If the there was an explicit request, get the latest
		rsp := s.ReadResource(ctx, &ReadRequest{Key: req.Key})
		if rsp != nil && len(rsp.Value) > 0 {
			raw = rsp.Value
			rv = rsp.ResourceVersion
			err = nil
		}
	}
	if err == nil && isDeletedMarker(raw) {
		raw = nil
	}
	if raw == nil {
		return &ReadResponse{Error: NewNotFoundError(req.Key)}
	}
	return &ReadResponse{
		ResourceVersion: rv,
		Value:           raw,
	}
}

func isDeletedMarker(raw []byte) bool {
	if bytes.Contains(raw, []byte(`"DeletedMarker"`)) {
		tmp := &unstructured.Unstructured{}
		err := tmp.UnmarshalJSON(raw)
		if err == nil && tmp.GetKind() == "DeletedMarker" {
			return true
		}
	}
	return false
}

<<<<<<< HEAD
func (s *cdkBackend) PrepareList(ctx context.Context, req *ListRequest, filter ResourceReadFilter) (*ListResponse, error) {
=======
func (s *cdkBackend) ListIterator(ctx context.Context, req *ListRequest, cb func(ListIterator) error) (int64, error) {
>>>>>>> f804b0ba
	resources, err := buildTree(ctx, s, req.Options.Key)
	if err != nil {
		return 0, err
	}
	err = cb(resources)
	return resources.listRV, err
}

func (s *cdkBackend) WatchWriteEvents(ctx context.Context) (<-chan *WrittenEvent, error) {
	s.mutex.Lock()
	defer s.mutex.Unlock()

	if s.broadcaster == nil {
		var err error
		s.broadcaster, err = NewBroadcaster(context.Background(), func(c chan<- *WrittenEvent) error {
			s.stream = c
			return nil
		})
		if err != nil {
			return nil, err
		}
	}
	return s.broadcaster.Subscribe(ctx)
}

// group > resource > namespace > name > versions
type cdkResource struct {
	prefix   string
	versions []cdkVersion
}
type cdkVersion struct {
	rv  int64
	key string
}

type cdkListIterator struct {
	bucket *blob.Bucket
	ctx    context.Context
	err    error

	listRV    int64
	resources []cdkResource
	index     int

	currentRV  int64
	currentKey string
	currentVal []byte
}

// Next implements ListIterator.
func (c *cdkListIterator) Next() bool {
	if c.err != nil {
		return false
	}
	for {
		c.currentVal = nil
		c.index += 1
		if c.index >= len(c.resources) {
			return false
		}

		item := c.resources[c.index]
		latest := item.versions[0]
		raw, err := c.bucket.ReadAll(c.ctx, latest.key)
		if err != nil {
			c.err = err
			return false
		}
		if !isDeletedMarker(raw) {
			c.currentRV = latest.rv
			c.currentKey = latest.key
			c.currentVal = raw
			return true
		}
	}
}

// Error implements ListIterator.
func (c *cdkListIterator) Error() error {
	return c.err
}

// ResourceVersion implements ListIterator.
func (c *cdkListIterator) ResourceVersion() int64 {
	return c.currentRV
}

// Value implements ListIterator.
func (c *cdkListIterator) Value() []byte {
	return c.currentVal
}

// ContinueToken implements ListIterator.
func (c *cdkListIterator) ContinueToken() string {
	return fmt.Sprintf("index:%d/key:%s", c.index, c.currentKey)
}

// Name implements ListIterator.
func (c *cdkListIterator) Name() string {
	return c.currentKey // TODO (parse name from key)
}

// Namespace implements ListIterator.
func (c *cdkListIterator) Namespace() string {
	return c.currentKey // TODO (parse namespace from key)
}

var _ ListIterator = (*cdkListIterator)(nil)

func buildTree(ctx context.Context, s *cdkBackend, key *ResourceKey) (*cdkListIterator, error) {
	byPrefix := make(map[string]*cdkResource)
	path := s.getPath(key, 0)
	iter := s.bucket.List(&blob.ListOptions{Prefix: path, Delimiter: ""}) // "" is recursive
	for {
		obj, err := iter.Next(ctx)
		if err == io.EOF {
			break
		}
		if strings.HasSuffix(obj.Key, ".json") {
			idx := strings.LastIndex(obj.Key, "/") + 1
			edx := strings.LastIndex(obj.Key, ".")
			if idx > 0 {
				rv, err := strconv.ParseInt(obj.Key[idx:edx], 10, 64)
				if err == nil {
					prefix := obj.Key[:idx]
					res, ok := byPrefix[prefix]
					if !ok {
						res = &cdkResource{prefix: prefix}
						byPrefix[prefix] = res
					}

					res.versions = append(res.versions, cdkVersion{
						rv:  rv,
						key: obj.Key,
					})
				}
			}
		}
	}

	// Now sort all versions
	resources := make([]cdkResource, 0, len(byPrefix))
	for _, res := range byPrefix {
		sort.Slice(res.versions, func(i, j int) bool {
			return res.versions[i].rv > res.versions[j].rv
		})
		resources = append(resources, *res)
	}
	sort.Slice(resources, func(i, j int) bool {
		a := resources[i].versions[0].rv
		b := resources[j].versions[0].rv
		return a > b
	})

	return &cdkListIterator{
		ctx:       ctx,
		bucket:    s.bucket,
		resources: resources,
		listRV:    s.rv.Load(),
		index:     -1, // must call next first
	}, nil
}<|MERGE_RESOLUTION|>--- conflicted
+++ resolved
@@ -209,11 +209,7 @@
 	return false
 }
 
-<<<<<<< HEAD
-func (s *cdkBackend) PrepareList(ctx context.Context, req *ListRequest, filter ResourceReadFilter) (*ListResponse, error) {
-=======
 func (s *cdkBackend) ListIterator(ctx context.Context, req *ListRequest, cb func(ListIterator) error) (int64, error) {
->>>>>>> f804b0ba
 	resources, err := buildTree(ctx, s, req.Options.Key)
 	if err != nil {
 		return 0, err
