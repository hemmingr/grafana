--- conflicted
+++ resolved
@@ -55,12 +55,6 @@
 		return nil, err
 	}
 
-<<<<<<< HEAD
-=======
-	if !features.IsEnabledGlobally(featuremgmt.FlagAuthZGRPCServer) && authCfg.mode == clientModeCloud {
-		return nil, errors.New("authZGRPCServer feature toggle is required for cloud and grpc mode")
-	}
-
 	// Provisioning uses mode 4 (read+write only to unified storage)
 	// For G12 launch, we can disable caching for this and find a more scalable solution soon
 	// most likely this would involve passing the RV (timestamp!) in each check method
@@ -68,7 +62,6 @@
 		authCfg.cacheTTL = 0
 	}
 
->>>>>>> cf453b46
 	switch authCfg.mode {
 	case clientModeCloud:
 		rbacClient, err := newRemoteRBACClient(authCfg, tracer)
