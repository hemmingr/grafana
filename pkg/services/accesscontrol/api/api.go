--- conflicted
+++ resolved
@@ -117,34 +117,4 @@
 	}
 
 	return response.JSON(http.StatusOK, permsByAction)
-<<<<<<< HEAD
-}
-
-func (api *AccessControlAPI) searchUserPermissions(c *contextmodel.ReqContext) response.Response {
-	userIDString := web.Params(c.Req)[":userID"]
-	userID, err := strconv.ParseInt(userIDString, 10, 64)
-	if err != nil {
-		return response.Error(http.StatusBadRequest, "user ID is invalid", err)
-	}
-
-	searchOptions := ac.SearchOptions{
-		ActionPrefix: c.Query("actionPrefix"),
-		Action:       c.Query("action"),
-		Scope:        c.Query("scope"),
-		UserID:       userID,
-	}
-	// Validate inputs
-	if (searchOptions.ActionPrefix != "") == (searchOptions.Action != "") {
-		return response.JSON(http.StatusBadRequest, "provide one of 'action' or 'actionPrefix'")
-	}
-
-	permissions, err := api.Service.SearchUserPermissions(c.Req.Context(),
-		c.SignedInUser.GetOrgID(), searchOptions)
-	if err != nil {
-		response.Error(http.StatusInternalServerError, "could not search user permissions", err)
-	}
-
-	return response.JSON(http.StatusOK, ac.Reduce(permissions))
-=======
->>>>>>> 19194ea1
 }