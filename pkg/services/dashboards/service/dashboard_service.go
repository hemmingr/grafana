--- conflicted
+++ resolved
@@ -1773,22 +1773,18 @@
 	meta.SetManagerProperties(m)
 	meta.SetSourceProperties(s)
 
-<<<<<<< HEAD
-	// Update will create if not exists (upsert!)
 	out, err := dr.k8sclient.Update(ctx, obj, cmd.OrgID, v1.UpdateOptions{
 		FieldValidation: v1.FieldValidationIgnore,
 	})
-	if err != nil {
-=======
-	out, err := dr.k8sclient.Update(ctx, obj, cmd.OrgID)
 	if err != nil && apierrors.IsNotFound(err) {
 		// Create if it doesn't already exist.
-		out, err = dr.k8sclient.Create(ctx, obj, cmd.OrgID)
+		out, err = dr.k8sclient.Create(ctx, obj, cmd.OrgID, v1.CreateOptions{
+			FieldValidation: v1.FieldValidationIgnore,
+		})
 		if err != nil {
 			return nil, err
 		}
 	} else if err != nil {
->>>>>>> 8dbaeac9
 		return nil, err
 	}
 
@@ -1803,22 +1799,18 @@
 
 	dashboard.SetPluginIDMeta(obj, cmd.PluginID)
 
-<<<<<<< HEAD
-	// Update will create if not exists (upsert!)
 	out, err := dr.k8sclient.Update(ctx, obj, orgID, v1.UpdateOptions{
 		FieldValidation: v1.FieldValidationIgnore,
 	})
-	if err != nil {
-=======
-	out, err := dr.k8sclient.Update(ctx, obj, orgID)
 	if err != nil && apierrors.IsNotFound(err) {
 		// Create if it doesn't already exist.
-		out, err = dr.k8sclient.Create(ctx, obj, orgID)
+		out, err = dr.k8sclient.Create(ctx, obj, orgID, v1.CreateOptions{
+			FieldValidation: v1.FieldValidationIgnore,
+		})
 		if err != nil {
 			return nil, err
 		}
 	} else if err != nil {
->>>>>>> 8dbaeac9
 		return nil, err
 	}
 
