package libraryelements

import (
	"encoding/json"
	"fmt"
	"net/http"
	"testing"

	"github.com/google/go-cmp/cmp"
	"github.com/stretchr/testify/require"

	"github.com/grafana/grafana/pkg/services/accesscontrol"
	"github.com/grafana/grafana/pkg/services/accesscontrol/acimpl"
	"github.com/grafana/grafana/pkg/services/accesscontrol/actest"
	"github.com/grafana/grafana/pkg/services/dashboards"
	"github.com/grafana/grafana/pkg/services/featuremgmt"
	"github.com/grafana/grafana/pkg/services/folder/folderimpl"
	"github.com/grafana/grafana/pkg/services/libraryelements/model"
	"github.com/grafana/grafana/pkg/services/org"
	"github.com/grafana/grafana/pkg/web"
)

func TestLibraryElementPermissionsGeneralFolder(t *testing.T) {
	testScenario(t, fmt.Sprintf("When user with tries to create a library panel in the General folder, it should return correct status"),
		func(t *testing.T, sc scenarioContext) {
			command := getCreatePanelCommand(0, "", "Library Panel Name")
			sc.reqContext.Req.Body = mockRequestBody(command)
			resp := sc.service.createHandler(sc.reqContext)
			require.Equal(t, http.StatusForbidden, resp.Status())

<<<<<<< HEAD
			sc.reqContext.SignedInUser.Permissions[sc.user.OrgID][dashboards.ActionFoldersWrite] = append(sc.reqContext.SignedInUser.Permissions[sc.user.OrgID][dashboards.ActionFoldersWrite], dashboards.ScopeFoldersProvider.GetResourceScopeUID(accesscontrol.GeneralFolderUID))
			sc.reqContext.Req.Body = mockRequestBody(command)
			resp = sc.service.createHandler(sc.reqContext)
			require.Equal(t, http.StatusOK, resp.Status())
		})
=======
	for _, testCase := range generalFolderCases {
		testScenario(t, fmt.Sprintf("When %s tries to create a library panel in the General folder, it should return correct status", testCase.role),
			func(t *testing.T, sc scenarioContext) {
				sc.reqContext.OrgRole = testCase.role
>>>>>>> ee4d59b5

	testScenario(t, fmt.Sprintf("When user tries to patch a library panel by moving it to the General folder, it should return correct status"),
		func(t *testing.T, sc scenarioContext) {
			folder := createFolder(t, sc, "Folder", nil)
			// nolint:staticcheck
			command := getCreatePanelCommand(folder.ID, folder.UID, "Library Panel Name")
			sc.reqContext.Req.Body = mockRequestBody(command)
			resp := sc.service.createHandler(sc.reqContext)
			result := validateAndUnMarshalResponse(t, resp)

<<<<<<< HEAD
			// nolint:staticcheck
			cmd := model.PatchLibraryElementCommand{FolderID: 0, Version: 1, Kind: int64(model.PanelElement)}
			sc.ctx.Req = web.SetURLParams(sc.ctx.Req, map[string]string{":uid": result.Result.UID})
			sc.ctx.Req.Body = mockRequestBody(cmd)
			resp = sc.service.patchHandler(sc.reqContext)
			require.Equal(t, http.StatusForbidden, resp.Status())
=======
		testScenario(t, fmt.Sprintf("When %s tries to patch a library panel by moving it to the General folder, it should return correct status", testCase.role),
			func(t *testing.T, sc scenarioContext) {
				folder := createFolder(t, sc, "Folder", nil)
				// nolint:staticcheck
				command := getCreatePanelCommand(folder.ID, folder.UID, "Library Panel Name")
				sc.reqContext.Req.Body = mockRequestBody(command)
				resp := sc.service.createHandler(sc.reqContext)
				result := validateAndUnMarshalResponse(t, resp)
				sc.reqContext.OrgRole = testCase.role
>>>>>>> ee4d59b5

			sc.reqContext.SignedInUser.Permissions[sc.user.OrgID][dashboards.ActionFoldersWrite] = append(sc.reqContext.SignedInUser.Permissions[sc.user.OrgID][dashboards.ActionFoldersWrite], dashboards.ScopeFoldersProvider.GetResourceScopeUID(accesscontrol.GeneralFolderUID))
			sc.ctx.Req.Body = mockRequestBody(cmd)
			resp = sc.service.patchHandler(sc.reqContext)
			require.Equal(t, http.StatusOK, resp.Status())
		})

<<<<<<< HEAD
	testScenario(t, fmt.Sprintf("When user tries to patch a library panel by moving it from the General folder, it should return correct status"),
		func(t *testing.T, sc scenarioContext) {
			folder := createFolder(t, sc, "Folder", nil)
			command := getCreatePanelCommand(0, "", "Library Panel Name")
			sc.reqContext.Req.Body = mockRequestBody(command)
			sc.service.AccessControl = actest.FakeAccessControl{ExpectedEvaluate: true}
			resp := sc.service.createHandler(sc.reqContext)
			result := validateAndUnMarshalResponse(t, resp)
=======
		testScenario(t, fmt.Sprintf("When %s tries to patch a library panel by moving it from the General folder, it should return correct status", testCase.role),
			func(t *testing.T, sc scenarioContext) {
				folder := createFolder(t, sc, "Folder", nil)
				command := getCreatePanelCommand(0, "", "Library Panel Name")
				sc.reqContext.Req.Body = mockRequestBody(command)
				resp := sc.service.createHandler(sc.reqContext)
				result := validateAndUnMarshalResponse(t, resp)
				sc.reqContext.OrgRole = testCase.role
>>>>>>> ee4d59b5

			cmd := model.PatchLibraryElementCommand{FolderUID: &folder.UID, Version: 1, Kind: int64(model.PanelElement)}
			sc.service.AccessControl = acimpl.ProvideAccessControl(featuremgmt.WithFeatures())
			sc.service.AccessControl.RegisterScopeAttributeResolver(dashboards.NewFolderIDScopeResolver(folderimpl.ProvideDashboardFolderStore(sc.sqlStore), sc.service.folderService))
			sc.ctx.Req = web.SetURLParams(sc.ctx.Req, map[string]string{":uid": result.Result.UID})
			sc.ctx.Req.Body = mockRequestBody(cmd)
			resp = sc.service.patchHandler(sc.reqContext)
			require.Equal(t, http.StatusForbidden, resp.Status())

<<<<<<< HEAD
			sc.reqContext.SignedInUser.Permissions[sc.user.OrgID][dashboards.ActionFoldersWrite] = append(sc.reqContext.SignedInUser.Permissions[sc.user.OrgID][dashboards.ActionFoldersWrite], dashboards.ScopeFoldersProvider.GetResourceScopeUID(folder.UID))
			sc.reqContext.SignedInUser.Permissions[sc.user.OrgID][dashboards.ActionFoldersWrite] = append(sc.reqContext.SignedInUser.Permissions[sc.user.OrgID][dashboards.ActionFoldersWrite], dashboards.ScopeFoldersProvider.GetResourceScopeUID(accesscontrol.GeneralFolderUID))
			sc.ctx.Req.Body = mockRequestBody(cmd)
			resp = sc.service.patchHandler(sc.reqContext)
			require.Equal(t, http.StatusOK, resp.Status())
		})
=======
		testScenario(t, fmt.Sprintf("When %s tries to delete a library panel in the General folder, it should return correct status", testCase.role),
			func(t *testing.T, sc scenarioContext) {
				cmd := getCreatePanelCommand(0, "", "Library Panel Name")
				sc.reqContext.Req.Body = mockRequestBody(cmd)
				resp := sc.service.createHandler(sc.reqContext)
				result := validateAndUnMarshalResponse(t, resp)
				sc.reqContext.OrgRole = testCase.role
>>>>>>> ee4d59b5

	testScenario(t, fmt.Sprintf("When user tries to delete a library panel in the General folder, it should return correct status"),
		func(t *testing.T, sc scenarioContext) {
			cmd := getCreatePanelCommand(0, "", "Library Panel Name")
			sc.reqContext.Req.Body = mockRequestBody(cmd)
			sc.service.AccessControl = actest.FakeAccessControl{ExpectedEvaluate: true}
			resp := sc.service.createHandler(sc.reqContext)
			result := validateAndUnMarshalResponse(t, resp)

<<<<<<< HEAD
			sc.service.AccessControl = acimpl.ProvideAccessControl(featuremgmt.WithFeatures())
			sc.ctx.Req = web.SetURLParams(sc.ctx.Req, map[string]string{":uid": result.Result.UID})
			resp = sc.service.deleteHandler(sc.reqContext)
			require.Equal(t, http.StatusForbidden, resp.Status())
=======
		testScenario(t, fmt.Sprintf("When %s tries to get a library panel from General folder, it should return correct response", testCase.role),
			func(t *testing.T, sc scenarioContext) {
				cmd := getCreatePanelCommand(0, "", "Library Panel in General Folder")
				sc.reqContext.Req.Body = mockRequestBody(cmd)
				resp := sc.service.createHandler(sc.reqContext)
				result := validateAndUnMarshalResponse(t, resp)
				result.Result.Meta.CreatedBy.Name = userInDbName
				result.Result.Meta.CreatedBy.AvatarUrl = userInDbAvatar
				result.Result.Meta.UpdatedBy.Name = userInDbName
				result.Result.Meta.UpdatedBy.AvatarUrl = userInDbAvatar
				result.Result.Meta.FolderName = "General"
				result.Result.Meta.FolderUID = "general"
				result.Result.FolderUID = "general"
				sc.reqContext.OrgRole = testCase.role
>>>>>>> ee4d59b5

			sc.reqContext.SignedInUser.Permissions[sc.user.OrgID][dashboards.ActionFoldersWrite] = append(sc.reqContext.SignedInUser.Permissions[sc.user.OrgID][dashboards.ActionFoldersWrite], dashboards.ScopeFoldersProvider.GetResourceScopeUID(accesscontrol.GeneralFolderUID))
			resp = sc.service.deleteHandler(sc.reqContext)
			require.Equal(t, http.StatusOK, resp.Status())
		})

<<<<<<< HEAD
	testScenario(t, fmt.Sprintf("When user tries to get a library panel from General folder, it should return correct response"),
		func(t *testing.T, sc scenarioContext) {
			sc.service.AccessControl = actest.FakeAccessControl{ExpectedEvaluate: true}
			cmd := getCreatePanelCommand(0, "", "Library Panel in General Folder")
			sc.reqContext.Req.Body = mockRequestBody(cmd)
			resp := sc.service.createHandler(sc.reqContext)
			result := validateAndUnMarshalResponse(t, resp)
			result.Result.Meta.CreatedBy.Name = userInDbName
			result.Result.Meta.CreatedBy.AvatarUrl = userInDbAvatar
			result.Result.Meta.UpdatedBy.Name = userInDbName
			result.Result.Meta.UpdatedBy.AvatarUrl = userInDbAvatar
			result.Result.Meta.FolderName = "General"
			result.Result.Meta.FolderUID = "general"
			result.Result.FolderUID = "general"

			sc.service.AccessControl = acimpl.ProvideAccessControl(featuremgmt.WithFeatures())
			sc.reqContext.SignedInUser.Permissions[sc.user.OrgID][dashboards.ActionFoldersRead] = append(sc.reqContext.SignedInUser.Permissions[sc.user.OrgID][dashboards.ActionFoldersRead], dashboards.ScopeFoldersProvider.GetResourceScopeUID(accesscontrol.GeneralFolderUID))
			sc.ctx.Req = web.SetURLParams(sc.ctx.Req, map[string]string{":uid": result.Result.UID})
			resp = sc.service.getHandler(sc.reqContext)
			require.Equal(t, 200, resp.Status())
			var actual libraryElementResult
			err := json.Unmarshal(resp.Body(), &actual)
			require.NoError(t, err)
			if diff := cmp.Diff(result.Result, actual.Result, getCompareOptions()...); diff != "" {
				t.Fatalf("Result mismatch (-want +got):\n%s", diff)
			}
		})
=======
		testScenario(t, fmt.Sprintf("When %s tries to get all library panels from General folder, it should return correct response", testCase.role),
			func(t *testing.T, sc scenarioContext) {
				cmd := getCreatePanelCommand(0, "", "Library Panel in General Folder")
				sc.reqContext.Req.Body = mockRequestBody(cmd)
				resp := sc.service.createHandler(sc.reqContext)
				result := validateAndUnMarshalResponse(t, resp)
				result.Result.Meta.CreatedBy.Name = userInDbName
				result.Result.Meta.CreatedBy.AvatarUrl = userInDbAvatar
				result.Result.Meta.UpdatedBy.Name = userInDbName
				result.Result.Meta.UpdatedBy.AvatarUrl = userInDbAvatar
				result.Result.Meta.FolderName = "General"
				sc.reqContext.OrgRole = testCase.role
>>>>>>> ee4d59b5

	testScenario(t, fmt.Sprintf("When user tries to get all library panels from General folder, it should return correct response"),
		func(t *testing.T, sc scenarioContext) {
			sc.service.AccessControl = actest.FakeAccessControl{ExpectedEvaluate: true}
			cmd := getCreatePanelCommand(0, "", "Library Panel in General Folder")
			sc.reqContext.Req.Body = mockRequestBody(cmd)
			resp := sc.service.createHandler(sc.reqContext)
			result := validateAndUnMarshalResponse(t, resp)
			result.Result.Meta.CreatedBy.Name = userInDbName
			result.Result.Meta.CreatedBy.AvatarUrl = userInDbAvatar
			result.Result.Meta.UpdatedBy.Name = userInDbName
			result.Result.Meta.UpdatedBy.AvatarUrl = userInDbAvatar
			result.Result.Meta.FolderName = "General"

			sc.service.AccessControl = acimpl.ProvideAccessControl(featuremgmt.WithFeatures())
			sc.reqContext.SignedInUser.Permissions[sc.user.OrgID][dashboards.ActionFoldersRead] = append(sc.reqContext.SignedInUser.Permissions[sc.user.OrgID][dashboards.ActionFoldersRead], dashboards.ScopeFoldersProvider.GetResourceScopeUID(accesscontrol.GeneralFolderUID))
			resp = sc.service.getAllHandler(sc.reqContext)
			require.Equal(t, 200, resp.Status())
			var actual libraryElementsSearch
			err := json.Unmarshal(resp.Body(), &actual)
			require.NoError(t, err)
			require.Equal(t, 1, len(actual.Result.Elements))
			if diff := cmp.Diff(result.Result, actual.Result.Elements[0], getCompareOptions()...); diff != "" {
				t.Fatalf("Result mismatch (-want +got):\n%s", diff)
			}
		})
}

func TestLibraryElementCreatePermissions(t *testing.T) {
	var accessCases = []struct {
		permissions map[string][]string
		desc        string
		status      int
	}{
		{
			desc: "can create library elements when granted write access to the correct folder",
			permissions: map[string][]string{
				dashboards.ActionFoldersWrite: {dashboards.ScopeFoldersProvider.GetResourceScopeUID("uid_for_Folder")},
				dashboards.ActionFoldersRead:  {dashboards.ScopeFoldersProvider.GetResourceAllScope()},
			},
			status: http.StatusOK,
		},
		{
			desc: "can create library elements when granted write access to all folders",
			permissions: map[string][]string{
				dashboards.ActionFoldersWrite: {dashboards.ScopeFoldersProvider.GetResourceAllScope()},
				dashboards.ActionFoldersRead:  {dashboards.ScopeFoldersProvider.GetResourceAllScope()},
			},
			status: http.StatusOK,
		},
		{
			desc: "can't create library elements when granted write access to the wrong folder",
			permissions: map[string][]string{
				dashboards.ActionFoldersWrite: {dashboards.ScopeFoldersProvider.GetResourceScopeUID("uid_for_Other_folder")},
				dashboards.ActionFoldersRead:  {dashboards.ScopeFoldersProvider.GetResourceAllScope()},
			},
			status: http.StatusForbidden,
		},
		{
			desc: "can't create library elements when granted read access to the right folder",
			permissions: map[string][]string{
				dashboards.ActionFoldersRead: {dashboards.ScopeFoldersProvider.GetResourceScopeUID("uid_for_Folder")},
			},
			status: http.StatusForbidden,
		},
	}

	for _, testCase := range accessCases {
		testScenario(t, testCase.desc,
			func(t *testing.T, sc scenarioContext) {
				folder := createFolder(t, sc, "Folder", nil)
				sc.reqContext.Permissions = map[int64]map[string][]string{
					1: testCase.permissions,
				}

				// nolint:staticcheck
				command := getCreatePanelCommand(folder.ID, folder.UID, "Library Panel Name")
				sc.reqContext.Req.Body = mockRequestBody(command)
				resp := sc.service.createHandler(sc.reqContext)
				require.Equal(t, testCase.status, resp.Status())
			})
	}
}

func TestLibraryElementPatchPermissions(t *testing.T) {
	var accessCases = []struct {
		permissions map[string][]string
		desc        string
		status      int
	}{
		{
			desc: "can move library elements when granted write access to the source and destination folders",
			permissions: map[string][]string{
				dashboards.ActionFoldersWrite: {dashboards.ScopeFoldersProvider.GetResourceScopeUID("uid_for_FromFolder"), dashboards.ScopeFoldersProvider.GetResourceScopeUID("uid_for_ToFolder")},
				dashboards.ActionFoldersRead:  {dashboards.ScopeFoldersProvider.GetResourceAllScope()},
			},
			status: http.StatusOK,
		},
		{
			desc: "can move library elements when granted write access to all folders",
			permissions: map[string][]string{
				dashboards.ActionFoldersWrite: {dashboards.ScopeFoldersProvider.GetResourceAllScope()},
				dashboards.ActionFoldersRead:  {dashboards.ScopeFoldersProvider.GetResourceAllScope()},
			},
			status: http.StatusOK,
		},
		{
			desc: "can't move library elements when granted write access only to the source folder",
			permissions: map[string][]string{
				dashboards.ActionFoldersWrite: {dashboards.ScopeFoldersProvider.GetResourceScopeUID("FromFolder")},
				dashboards.ActionFoldersRead:  {dashboards.ScopeFoldersProvider.GetResourceAllScope()},
			},
			status: http.StatusForbidden,
		},
		{
			desc: "can't move library elements when granted write access to the destination folder",
			permissions: map[string][]string{
				dashboards.ActionFoldersWrite: {dashboards.ScopeFoldersProvider.GetResourceScopeUID("ToFolder")},
				dashboards.ActionFoldersRead:  {dashboards.ScopeFoldersProvider.GetResourceAllScope()},
			},
			status: http.StatusForbidden,
		},
	}

	for _, testCase := range accessCases {
		testScenario(t, testCase.desc,
			func(t *testing.T, sc scenarioContext) {
				fromFolder := createFolder(t, sc, "FromFolder", nil)
				// nolint:staticcheck
				command := getCreatePanelCommand(fromFolder.ID, fromFolder.UID, "Library Panel Name")
				sc.reqContext.Req.Body = mockRequestBody(command)
				resp := sc.service.createHandler(sc.reqContext)
				result := validateAndUnMarshalResponse(t, resp)

				toFolder := createFolder(t, sc, "ToFolder", nil)

				sc.reqContext.Permissions = map[int64]map[string][]string{
					1: testCase.permissions,
				}

				// nolint:staticcheck
				cmd := model.PatchLibraryElementCommand{FolderID: toFolder.ID, FolderUID: &toFolder.UID, Version: 1, Kind: int64(model.PanelElement)}
				sc.ctx.Req = web.SetURLParams(sc.ctx.Req, map[string]string{":uid": result.Result.UID})
				sc.reqContext.Req.Body = mockRequestBody(cmd)
				resp = sc.service.patchHandler(sc.reqContext)
				require.Equal(t, testCase.status, resp.Status())
			})
	}
}

func TestLibraryElementDeletePermissions(t *testing.T) {
	var accessCases = []struct {
		permissions map[string][]string
		desc        string
		status      int
	}{
		{
			desc: "can delete library elements when granted write access to the correct folder",
			permissions: map[string][]string{
				dashboards.ActionFoldersWrite: {dashboards.ScopeFoldersProvider.GetResourceScopeUID("uid_for_Folder")},
				dashboards.ActionFoldersRead:  {dashboards.ScopeFoldersProvider.GetResourceScopeUID("uid_for_Folder")},
			},
			status: http.StatusOK,
		},
		{
			desc: "can delete library elements when granted write access to all folders",
			permissions: map[string][]string{
				dashboards.ActionFoldersWrite: {dashboards.ScopeFoldersProvider.GetResourceAllScope()},
				dashboards.ActionFoldersRead:  {dashboards.ScopeFoldersProvider.GetResourceAllScope()},
			},
			status: http.StatusOK,
		},
		{
			desc: "can't delete library elements when granted write access to the wrong folder",
			permissions: map[string][]string{
				dashboards.ActionFoldersWrite: {dashboards.ScopeFoldersProvider.GetResourceScopeUID("Other_folder")},
				dashboards.ActionFoldersRead:  {dashboards.ScopeFoldersProvider.GetResourceScopeUID("Other_folder")},
			},
			status: http.StatusForbidden,
		},
		{
			desc: "can't delete library elements when granted read access to the right folder",
			permissions: map[string][]string{
				dashboards.ActionFoldersRead: {dashboards.ScopeFoldersProvider.GetResourceScopeUID("Folder")},
			},
			status: http.StatusForbidden,
		},
	}

	for _, testCase := range accessCases {
		testScenario(t, testCase.desc,
			func(t *testing.T, sc scenarioContext) {
				folder := createFolder(t, sc, "Folder", sc.service.folderService)
				// nolint:staticcheck
				command := getCreatePanelCommand(folder.ID, folder.UID, "Library Panel Name")
				sc.reqContext.Req.Body = mockRequestBody(command)
				resp := sc.service.createHandler(sc.reqContext)
				result := validateAndUnMarshalResponse(t, resp)

				sc.reqContext.Permissions = map[int64]map[string][]string{
					1: testCase.permissions,
				}

				sc.ctx.Req = web.SetURLParams(sc.ctx.Req, map[string]string{":uid": result.Result.UID})
				resp = sc.service.deleteHandler(sc.reqContext)
				require.Equal(t, testCase.status, resp.Status())
			})
	}
}

func TestLibraryElementsWithMissingFolders(t *testing.T) {
	testScenario(t, "When a user tries to create a library panel in a folder that doesn't exist, it should fail",
		func(t *testing.T, sc scenarioContext) {
			command := getCreatePanelCommand(0, "badFolderUID", "Library Panel Name")
			sc.reqContext.Req.Body = mockRequestBody(command)
			resp := sc.service.createHandler(sc.reqContext)
			fmt.Println(string(resp.Body()))
			require.Equal(t, 400, resp.Status())
		})

	testScenario(t, "When a user tries to patch a library panel by moving it to a folder that doesn't exist, it should fail",
		func(t *testing.T, sc scenarioContext) {
			folder := createFolder(t, sc, "Folder", nil)
			// nolint:staticcheck
			command := getCreatePanelCommand(folder.ID, folder.UID, "Library Panel Name")
			sc.reqContext.Req.Body = mockRequestBody(command)
			resp := sc.service.createHandler(sc.reqContext)
			result := validateAndUnMarshalResponse(t, resp)

			folderUID := "badFolderUID"
			// nolint:staticcheck
			cmd := model.PatchLibraryElementCommand{FolderID: -100, FolderUID: &folderUID, Version: 1, Kind: int64(model.PanelElement)}
			sc.ctx.Req = web.SetURLParams(sc.ctx.Req, map[string]string{":uid": result.Result.UID})
			sc.reqContext.Req.Body = mockRequestBody(cmd)
			resp = sc.service.patchHandler(sc.reqContext)
			require.Equal(t, 400, resp.Status())
		})
}

func TestLibraryElementsGetPermissions(t *testing.T) {
	var getCases = []struct {
		permissions map[string][]string
		desc        string
		status      int
	}{
		{
			desc: "can get a library element when granted read access to all folders",
			permissions: map[string][]string{
				dashboards.ActionFoldersRead: {dashboards.ScopeFoldersProvider.GetResourceAllScope()},
			},
			status: http.StatusOK,
		},
		{
			desc: "can't list library element when granted read access to the wrong folder",
			permissions: map[string][]string{
				dashboards.ActionFoldersRead: {dashboards.ScopeFoldersProvider.GetResourceScopeUID("Other_folder")},
			},
			status: http.StatusForbidden,
		},
	}
	for _, testCase := range getCases {
		testScenario(t, testCase.desc,
			func(t *testing.T, sc scenarioContext) {
				folder := createFolder(t, sc, "Folder", nil)
				// nolint:staticcheck
				cmd := getCreatePanelCommand(folder.ID, folder.UID, "Library Panel")
				sc.reqContext.Req.Body = mockRequestBody(cmd)
				resp := sc.service.createHandler(sc.reqContext)
				result := validateAndUnMarshalResponse(t, resp)
				result.Result.Meta.CreatedBy.Name = userInDbName
				result.Result.Meta.CreatedBy.AvatarUrl = userInDbAvatar
				result.Result.Meta.UpdatedBy.Name = userInDbName
				result.Result.Meta.UpdatedBy.AvatarUrl = userInDbAvatar
				result.Result.Meta.FolderName = folder.Title
				result.Result.Meta.FolderUID = folder.UID

				sc.reqContext.OrgRole = org.RoleViewer
				sc.reqContext.Permissions = map[int64]map[string][]string{
					1: testCase.permissions,
				}

				sc.ctx.Req = web.SetURLParams(sc.ctx.Req, map[string]string{":uid": result.Result.UID})
				resp = sc.service.getHandler(sc.reqContext)
				require.Equal(t, testCase.status, resp.Status())
			})
	}
}

func TestLibraryElementsGetAllPermissions(t *testing.T) {
	var getCases = []struct {
		permissions         map[string][]string
		desc                string
		status              int
		expectedResultCount int
	}{
		{
			desc: "can get all library elements when granted read access to all folders",
			permissions: map[string][]string{
				dashboards.ActionFoldersRead: {dashboards.ScopeFoldersProvider.GetResourceAllScope()},
			},
			expectedResultCount: 2,
			status:              http.StatusOK,
		},
		{
			desc:                "can't get any library element when doesn't have access to any folders",
			permissions:         map[string][]string{},
			expectedResultCount: 0,
			status:              http.StatusOK,
		},
	}
	for _, testCase := range getCases {
		testScenario(t, testCase.desc,
			func(t *testing.T, sc scenarioContext) {
				for i := 1; i <= 2; i++ {
					folder := createFolder(t, sc, fmt.Sprintf("Folder%d", i), nil)
					// nolint:staticcheck
					cmd := getCreatePanelCommand(folder.ID, folder.UID, fmt.Sprintf("Library Panel %d", i))
					sc.reqContext.Req.Body = mockRequestBody(cmd)
					resp := sc.service.createHandler(sc.reqContext)
					result := validateAndUnMarshalResponse(t, resp)
					result.Result.Meta.FolderUID = folder.UID
				}

				sc.reqContext.OrgRole = org.RoleViewer
				sc.reqContext.Permissions = map[int64]map[string][]string{
					1: testCase.permissions,
				}

				resp := sc.service.getAllHandler(sc.reqContext)
				require.Equal(t, 200, resp.Status())
				var actual libraryElementsSearch
				err := json.Unmarshal(resp.Body(), &actual)
				require.NoError(t, err)
				require.Equal(t, testCase.expectedResultCount, len(actual.Result.Elements))
			})
	}
}<|MERGE_RESOLUTION|>--- conflicted
+++ resolved
@@ -28,18 +28,11 @@
 			resp := sc.service.createHandler(sc.reqContext)
 			require.Equal(t, http.StatusForbidden, resp.Status())
 
-<<<<<<< HEAD
 			sc.reqContext.SignedInUser.Permissions[sc.user.OrgID][dashboards.ActionFoldersWrite] = append(sc.reqContext.SignedInUser.Permissions[sc.user.OrgID][dashboards.ActionFoldersWrite], dashboards.ScopeFoldersProvider.GetResourceScopeUID(accesscontrol.GeneralFolderUID))
 			sc.reqContext.Req.Body = mockRequestBody(command)
 			resp = sc.service.createHandler(sc.reqContext)
 			require.Equal(t, http.StatusOK, resp.Status())
 		})
-=======
-	for _, testCase := range generalFolderCases {
-		testScenario(t, fmt.Sprintf("When %s tries to create a library panel in the General folder, it should return correct status", testCase.role),
-			func(t *testing.T, sc scenarioContext) {
-				sc.reqContext.OrgRole = testCase.role
->>>>>>> ee4d59b5
 
 	testScenario(t, fmt.Sprintf("When user tries to patch a library panel by moving it to the General folder, it should return correct status"),
 		func(t *testing.T, sc scenarioContext) {
@@ -50,24 +43,12 @@
 			resp := sc.service.createHandler(sc.reqContext)
 			result := validateAndUnMarshalResponse(t, resp)
 
-<<<<<<< HEAD
 			// nolint:staticcheck
 			cmd := model.PatchLibraryElementCommand{FolderID: 0, Version: 1, Kind: int64(model.PanelElement)}
 			sc.ctx.Req = web.SetURLParams(sc.ctx.Req, map[string]string{":uid": result.Result.UID})
 			sc.ctx.Req.Body = mockRequestBody(cmd)
 			resp = sc.service.patchHandler(sc.reqContext)
 			require.Equal(t, http.StatusForbidden, resp.Status())
-=======
-		testScenario(t, fmt.Sprintf("When %s tries to patch a library panel by moving it to the General folder, it should return correct status", testCase.role),
-			func(t *testing.T, sc scenarioContext) {
-				folder := createFolder(t, sc, "Folder", nil)
-				// nolint:staticcheck
-				command := getCreatePanelCommand(folder.ID, folder.UID, "Library Panel Name")
-				sc.reqContext.Req.Body = mockRequestBody(command)
-				resp := sc.service.createHandler(sc.reqContext)
-				result := validateAndUnMarshalResponse(t, resp)
-				sc.reqContext.OrgRole = testCase.role
->>>>>>> ee4d59b5
 
 			sc.reqContext.SignedInUser.Permissions[sc.user.OrgID][dashboards.ActionFoldersWrite] = append(sc.reqContext.SignedInUser.Permissions[sc.user.OrgID][dashboards.ActionFoldersWrite], dashboards.ScopeFoldersProvider.GetResourceScopeUID(accesscontrol.GeneralFolderUID))
 			sc.ctx.Req.Body = mockRequestBody(cmd)
@@ -75,7 +56,6 @@
 			require.Equal(t, http.StatusOK, resp.Status())
 		})
 
-<<<<<<< HEAD
 	testScenario(t, fmt.Sprintf("When user tries to patch a library panel by moving it from the General folder, it should return correct status"),
 		func(t *testing.T, sc scenarioContext) {
 			folder := createFolder(t, sc, "Folder", nil)
@@ -84,16 +64,6 @@
 			sc.service.AccessControl = actest.FakeAccessControl{ExpectedEvaluate: true}
 			resp := sc.service.createHandler(sc.reqContext)
 			result := validateAndUnMarshalResponse(t, resp)
-=======
-		testScenario(t, fmt.Sprintf("When %s tries to patch a library panel by moving it from the General folder, it should return correct status", testCase.role),
-			func(t *testing.T, sc scenarioContext) {
-				folder := createFolder(t, sc, "Folder", nil)
-				command := getCreatePanelCommand(0, "", "Library Panel Name")
-				sc.reqContext.Req.Body = mockRequestBody(command)
-				resp := sc.service.createHandler(sc.reqContext)
-				result := validateAndUnMarshalResponse(t, resp)
-				sc.reqContext.OrgRole = testCase.role
->>>>>>> ee4d59b5
 
 			cmd := model.PatchLibraryElementCommand{FolderUID: &folder.UID, Version: 1, Kind: int64(model.PanelElement)}
 			sc.service.AccessControl = acimpl.ProvideAccessControl(featuremgmt.WithFeatures())
@@ -103,22 +73,12 @@
 			resp = sc.service.patchHandler(sc.reqContext)
 			require.Equal(t, http.StatusForbidden, resp.Status())
 
-<<<<<<< HEAD
 			sc.reqContext.SignedInUser.Permissions[sc.user.OrgID][dashboards.ActionFoldersWrite] = append(sc.reqContext.SignedInUser.Permissions[sc.user.OrgID][dashboards.ActionFoldersWrite], dashboards.ScopeFoldersProvider.GetResourceScopeUID(folder.UID))
 			sc.reqContext.SignedInUser.Permissions[sc.user.OrgID][dashboards.ActionFoldersWrite] = append(sc.reqContext.SignedInUser.Permissions[sc.user.OrgID][dashboards.ActionFoldersWrite], dashboards.ScopeFoldersProvider.GetResourceScopeUID(accesscontrol.GeneralFolderUID))
 			sc.ctx.Req.Body = mockRequestBody(cmd)
 			resp = sc.service.patchHandler(sc.reqContext)
 			require.Equal(t, http.StatusOK, resp.Status())
 		})
-=======
-		testScenario(t, fmt.Sprintf("When %s tries to delete a library panel in the General folder, it should return correct status", testCase.role),
-			func(t *testing.T, sc scenarioContext) {
-				cmd := getCreatePanelCommand(0, "", "Library Panel Name")
-				sc.reqContext.Req.Body = mockRequestBody(cmd)
-				resp := sc.service.createHandler(sc.reqContext)
-				result := validateAndUnMarshalResponse(t, resp)
-				sc.reqContext.OrgRole = testCase.role
->>>>>>> ee4d59b5
 
 	testScenario(t, fmt.Sprintf("When user tries to delete a library panel in the General folder, it should return correct status"),
 		func(t *testing.T, sc scenarioContext) {
@@ -128,34 +88,16 @@
 			resp := sc.service.createHandler(sc.reqContext)
 			result := validateAndUnMarshalResponse(t, resp)
 
-<<<<<<< HEAD
 			sc.service.AccessControl = acimpl.ProvideAccessControl(featuremgmt.WithFeatures())
 			sc.ctx.Req = web.SetURLParams(sc.ctx.Req, map[string]string{":uid": result.Result.UID})
 			resp = sc.service.deleteHandler(sc.reqContext)
 			require.Equal(t, http.StatusForbidden, resp.Status())
-=======
-		testScenario(t, fmt.Sprintf("When %s tries to get a library panel from General folder, it should return correct response", testCase.role),
-			func(t *testing.T, sc scenarioContext) {
-				cmd := getCreatePanelCommand(0, "", "Library Panel in General Folder")
-				sc.reqContext.Req.Body = mockRequestBody(cmd)
-				resp := sc.service.createHandler(sc.reqContext)
-				result := validateAndUnMarshalResponse(t, resp)
-				result.Result.Meta.CreatedBy.Name = userInDbName
-				result.Result.Meta.CreatedBy.AvatarUrl = userInDbAvatar
-				result.Result.Meta.UpdatedBy.Name = userInDbName
-				result.Result.Meta.UpdatedBy.AvatarUrl = userInDbAvatar
-				result.Result.Meta.FolderName = "General"
-				result.Result.Meta.FolderUID = "general"
-				result.Result.FolderUID = "general"
-				sc.reqContext.OrgRole = testCase.role
->>>>>>> ee4d59b5
 
 			sc.reqContext.SignedInUser.Permissions[sc.user.OrgID][dashboards.ActionFoldersWrite] = append(sc.reqContext.SignedInUser.Permissions[sc.user.OrgID][dashboards.ActionFoldersWrite], dashboards.ScopeFoldersProvider.GetResourceScopeUID(accesscontrol.GeneralFolderUID))
 			resp = sc.service.deleteHandler(sc.reqContext)
 			require.Equal(t, http.StatusOK, resp.Status())
 		})
 
-<<<<<<< HEAD
 	testScenario(t, fmt.Sprintf("When user tries to get a library panel from General folder, it should return correct response"),
 		func(t *testing.T, sc scenarioContext) {
 			sc.service.AccessControl = actest.FakeAccessControl{ExpectedEvaluate: true}
@@ -183,20 +125,6 @@
 				t.Fatalf("Result mismatch (-want +got):\n%s", diff)
 			}
 		})
-=======
-		testScenario(t, fmt.Sprintf("When %s tries to get all library panels from General folder, it should return correct response", testCase.role),
-			func(t *testing.T, sc scenarioContext) {
-				cmd := getCreatePanelCommand(0, "", "Library Panel in General Folder")
-				sc.reqContext.Req.Body = mockRequestBody(cmd)
-				resp := sc.service.createHandler(sc.reqContext)
-				result := validateAndUnMarshalResponse(t, resp)
-				result.Result.Meta.CreatedBy.Name = userInDbName
-				result.Result.Meta.CreatedBy.AvatarUrl = userInDbAvatar
-				result.Result.Meta.UpdatedBy.Name = userInDbName
-				result.Result.Meta.UpdatedBy.AvatarUrl = userInDbAvatar
-				result.Result.Meta.FolderName = "General"
-				sc.reqContext.OrgRole = testCase.role
->>>>>>> ee4d59b5
 
 	testScenario(t, fmt.Sprintf("When user tries to get all library panels from General folder, it should return correct response"),
 		func(t *testing.T, sc scenarioContext) {
