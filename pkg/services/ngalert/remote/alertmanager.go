--- conflicted
+++ resolved
@@ -8,10 +8,7 @@
 	"fmt"
 	"net/http"
 	"net/url"
-<<<<<<< HEAD
-=======
 	"strings"
->>>>>>> 2d9d0e61
 	"time"
 
 	"github.com/go-openapi/strfmt"
@@ -30,13 +27,6 @@
 	"github.com/grafana/grafana/pkg/services/ngalert/notifier"
 	remoteClient "github.com/grafana/grafana/pkg/services/ngalert/remote/client"
 	"github.com/grafana/grafana/pkg/services/ngalert/sender"
-<<<<<<< HEAD
-
-	alertingClusterPB "github.com/grafana/alerting/cluster/clusterpb"
-	amgeneral "github.com/prometheus/alertmanager/api/v2/client/general"
-	"gopkg.in/yaml.v3"
-=======
->>>>>>> 2d9d0e61
 )
 
 type stateStore interface {
@@ -225,22 +215,6 @@
 		return err
 	}
 
-<<<<<<< HEAD
-	if !am.shouldSendConfig(ctx, decrypted) {
-		return nil
-	}
-	return am.sendConfiguration(ctx, string(decrypted), config.ConfigurationHash, config.CreatedAt, config.Default)
-}
-
-func (am *Alertmanager) SendConfiguration(ctx context.Context, config *models.AlertConfiguration) error {
-	return am.mimirClient.CreateGrafanaAlertmanagerConfig(
-		ctx,
-		config.AlertmanagerConfiguration,
-		config.ConfigurationHash,
-		config.CreatedAt,
-		config.Default,
-	)
-=======
 	// Send the configuration only if we need to.
 	if !am.shouldSendConfig(ctx, decrypted) {
 		return nil
@@ -274,7 +248,6 @@
 	}
 	am.metrics.LastConfigSync.SetToCurrentTime()
 	return nil
->>>>>>> 2d9d0e61
 }
 
 // CompareAndSendState gets the Alertmanager's internal state and compares it with the remote Alertmanager's one.
@@ -346,17 +319,6 @@
 
 // SaveAndApplyDefaultConfig sends the default Grafana Alertmanager configuration to the remote Alertmanager.
 func (am *Alertmanager) SaveAndApplyDefaultConfig(ctx context.Context) error {
-<<<<<<< HEAD
-	fmt.Println("SaveAndApplyDefaultConfig with default config:", am.decrypt)
-	c, err := notifier.Load([]byte(am.defaultConfig))
-	if err != nil {
-		return err
-	}
-
-	rawDecrypted, err := am.decryptConfiguration(ctx, c)
-	if err != nil {
-		return fmt.Errorf("unable to decrypt default configuration: %w", err)
-=======
 	c, err := notifier.Load([]byte(am.defaultConfig))
 	if err != nil {
 		return fmt.Errorf("unable to parse the default configuration: %w", err)
@@ -366,16 +328,11 @@
 	decrypted, err := am.decryptConfiguration(ctx, c)
 	if err != nil {
 		return err
->>>>>>> 2d9d0e61
 	}
 
 	return am.sendConfiguration(
 		ctx,
-<<<<<<< HEAD
-		string(rawDecrypted),
-=======
 		decrypted,
->>>>>>> 2d9d0e61
 		am.defaultConfigHash,
 		time.Now().Unix(),
 		true,
