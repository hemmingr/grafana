package store

import (
	"context"
	"encoding/json"
	"errors"
	"fmt"
	"strings"

	"github.com/google/uuid"
	"golang.org/x/exp/maps"
	"golang.org/x/exp/slices"

	"xorm.io/xorm"

	"github.com/grafana/grafana/pkg/apimachinery/identity"
	"github.com/grafana/grafana/pkg/infra/db"
	"github.com/grafana/grafana/pkg/infra/log"
	"github.com/grafana/grafana/pkg/services/accesscontrol"
	"github.com/grafana/grafana/pkg/services/dashboards"
	"github.com/grafana/grafana/pkg/services/featuremgmt"
	"github.com/grafana/grafana/pkg/services/folder"
	ngmodels "github.com/grafana/grafana/pkg/services/ngalert/models"
	"github.com/grafana/grafana/pkg/services/org"
	"github.com/grafana/grafana/pkg/services/sqlstore"
	"github.com/grafana/grafana/pkg/services/sqlstore/migrator"
	"github.com/grafana/grafana/pkg/services/store/entity"
	"github.com/grafana/grafana/pkg/util"
)

// AlertRuleMaxTitleLength is the maximum length of the alert rule title
const AlertRuleMaxTitleLength = 190

// AlertRuleMaxRuleGroupNameLength is the maximum length of the alert rule group name
const AlertRuleMaxRuleGroupNameLength = 190

var (
	ErrOptimisticLock = errors.New("version conflict while updating a record in the database with optimistic locking")
)

// DeleteAlertRulesByUID is a handler for deleting an alert rule.
func (st DBstore) DeleteAlertRulesByUID(ctx context.Context, orgID int64, user *ngmodels.UserUID, ruleUID ...string) error {
<<<<<<< HEAD
=======
	if len(ruleUID) == 0 {
		return nil
	}
>>>>>>> 99a95f6e
	logger := st.Logger.New("org_id", orgID, "rule_uids", ruleUID)
	return st.SQLStore.WithTransactionalDbSession(ctx, func(sess *db.Session) error {
		rows, err := sess.Table(alertRule{}).Where("org_id = ?", orgID).In("uid", ruleUID).Delete(alertRule{})
		if err != nil {
			return err
		}
		logger.Debug("Deleted alert rules", "count", rows)
		if rows > 0 {
			keys := make([]ngmodels.AlertRuleKey, 0, len(ruleUID))
			for _, uid := range ruleUID {
				keys = append(keys, ngmodels.AlertRuleKey{OrgID: orgID, UID: uid})
			}
			_ = st.Bus.Publish(ctx, &RuleChangeEvent{
				RuleKeys: keys,
			})
		}

		rows, err = sess.Table("alert_instance").Where("rule_org_id = ?", orgID).In("rule_uid", ruleUID).Delete(alertRule{})
		if err != nil {
			return err
		}
		logger.Debug("Deleted alert instances", "count", rows)

		rows, err = sess.Table("alert_rule_state").Where("org_id = ?", orgID).In("rule_uid", ruleUID).Delete(alertRule{})
		if err != nil {
			return err
		}
		logger.Debug("Deleted alert rule state", "count", rows)

<<<<<<< HEAD
		versions, err := st.getLatestVersionOfRulesByUID(ctx, orgID, ruleUID)
		if err != nil {
			logger.Error("Failed to get latest version of deleted alert rules. The recovery will not be possible", "error", err)
		}
		for idx := range versions {
			version := &versions[idx]
			version.ID = 0
			version.RuleUID = ""
			version.Created = TimeNow()
			version.CreatedBy = nil
			if user != nil {
				version.CreatedBy = util.Pointer(string(*user))
=======
		var versions []alertRuleVersion
		if st.FeatureToggles.IsEnabledGlobally(featuremgmt.FlagAlertRuleRestore) {
			versions, err = st.getLatestVersionOfRulesByUID(ctx, orgID, ruleUID)
			if err != nil {
				logger.Error("Failed to get latest version of deleted alert rules. The recovery will not be possible", "error", err)
			}
			for idx := range versions {
				version := &versions[idx]
				version.ID = 0
				version.RuleUID = ""
				version.Created = TimeNow()
				version.CreatedBy = nil
				if user != nil {
					version.CreatedBy = util.Pointer(string(*user))
				}
>>>>>>> 99a95f6e
			}
		}

		rows, err = sess.Table(alertRuleVersion{}).Where("rule_org_id = ?", orgID).In("rule_uid", ruleUID).Delete(alertRule{})
		if err != nil {
			return err
		}
		logger.Debug("Deleted alert rule versions", "count", rows)

<<<<<<< HEAD
		_, err = sess.Insert(versions)
		if err != nil {
			logger.Error("Failed to insert latest version of deleted alert rules. The recovery will not be possible", "error", err)
		} else {
=======
		if len(versions) > 0 {
			_, err = sess.Insert(versions)
			if err != nil {
				return fmt.Errorf("failed to persist deleted rule for recovery: %w", err)
			}
>>>>>>> 99a95f6e
			logger.Debug("Inserted alert rule versions for recovery", "count", len(versions))
		}
		return nil
	})
}

func (st DBstore) getLatestVersionOfRulesByUID(ctx context.Context, orgID int64, ruleUIDs []string) ([]alertRuleVersion, error) {
	var result []alertRuleVersion
	err := st.SQLStore.WithDbSession(ctx, func(sess *db.Session) error {
		args, in := getINSubQueryArgs(ruleUIDs)
		// take only the latest versions of each rule by GUID
		rows, err := sess.SQL(fmt.Sprintf(`
		SELECT v1.* FROM alert_rule_version AS v1
			INNER JOIN (
			    SELECT rule_guid, MAX(id) AS id 
			    FROM alert_rule_version 
			    WHERE rule_org_id = ? 
			      AND rule_uid IN (%s) 
			    GROUP BY rule_guid
			) AS v2 ON v1.rule_guid = v2.rule_guid AND v1.id = v2.id
		`, strings.Join(in, ",")), append([]any{orgID}, args...)...).Rows(new(alertRuleVersion))

		if err != nil {
			return err
		}
		result = make([]alertRuleVersion, 0, len(ruleUIDs))
		for rows.Next() {
			rule := new(alertRuleVersion)
			err = rows.Scan(rule)
			if err != nil {
				st.Logger.Error("Invalid rule version found in DB store, ignoring it", "func", "getLatestVersionOfRulesByUID", "error", err)
				continue
			}
			result = append(result, *rule)
		}
		return nil
	})
	if err != nil {
		return nil, err
	}
	return result, nil
}

// IncreaseVersionForAllRulesInNamespaces Increases version for all rules that have specified namespace. Returns all rules that belong to the namespaces
func (st DBstore) IncreaseVersionForAllRulesInNamespaces(ctx context.Context, orgID int64, namespaceUIDs []string) ([]ngmodels.AlertRuleKeyWithVersion, error) {
	var keys []ngmodels.AlertRuleKeyWithVersion
	err := st.SQLStore.WithTransactionalDbSession(ctx, func(sess *db.Session) error {
		now := TimeNow()
		namespaceUIDsArgs, in := getINSubQueryArgs(namespaceUIDs)
		sql := fmt.Sprintf(
			"UPDATE alert_rule SET version = version + 1, updated = ? WHERE org_id = ? AND namespace_uid IN (%s)",
			strings.Join(in, ","),
		)
		args := make([]interface{}, 0, 3+len(namespaceUIDsArgs))
		args = append(args, sql, now, orgID)
		args = append(args, namespaceUIDsArgs...)

		_, err := sess.Exec(args...)
		if err != nil {
			return err
		}

		return sess.Table(alertRule{}).Where("org_id = ?", orgID).In("namespace_uid", namespaceUIDs).Find(&keys)
	})
	return keys, err
}

// GetAlertRuleByUID is a handler for retrieving an alert rule from that database by its UID and organisation ID.
// It returns ngmodels.ErrAlertRuleNotFound if no alert rule is found for the provided ID.
func (st DBstore) GetAlertRuleByUID(ctx context.Context, query *ngmodels.GetAlertRuleByUIDQuery) (result *ngmodels.AlertRule, err error) {
	err = st.SQLStore.WithDbSession(ctx, func(sess *db.Session) error {
		alertRule := alertRule{OrgID: query.OrgID, UID: query.UID}
		has, err := sess.Get(&alertRule)
		if err != nil {
			return err
		}
		if !has {
			return ngmodels.ErrAlertRuleNotFound
		}
		r, err := alertRuleToModelsAlertRule(alertRule, st.Logger)
		if err != nil {
			return fmt.Errorf("failed to convert alert rule: %w", err)
		}
		result = &r
		return nil
	})
	return result, err
}

func (st DBstore) GetAlertRuleVersions(ctx context.Context, orgID int64, guid string) ([]*ngmodels.AlertRule, error) {
	alertRules := make([]*ngmodels.AlertRule, 0)
	err := st.SQLStore.WithDbSession(ctx, func(sess *db.Session) error {
		rows, err := sess.Table(new(alertRuleVersion)).Where("rule_org_id = ? AND rule_guid = ?", orgID, guid).Asc("id").Rows(new(alertRuleVersion))
		if err != nil {
			return err
		}
		// Deserialize each rule separately in case any of them contain invalid JSON.
		var previousVersion *alertRuleVersion
		for rows.Next() {
			rule := new(alertRuleVersion)
			err = rows.Scan(rule)
			if err != nil {
				st.Logger.Error("Invalid rule version found in DB store, ignoring it", "func", "GetAlertRuleVersions", "error", err)
				continue
			}
			// skip version that has no diff with previous version
			// this is pretty basic comparison, it may have false negatives
			if previousVersion != nil && previousVersion.EqualSpec(*rule) {
				continue
			}
			converted, err := alertRuleToModelsAlertRule(alertRuleVersionToAlertRule(*rule), st.Logger)
			if err != nil {
				st.Logger.Error("Invalid rule found in DB store, cannot convert, ignoring it", "func", "GetAlertRuleVersions", "error", err, "version_id", rule.ID)
				continue
			}
			previousVersion = rule
			alertRules = append(alertRules, &converted)
		}
		return nil
	})
	if err != nil {
		return nil, err
	}
	slices.SortFunc(alertRules, func(a, b *ngmodels.AlertRule) int {
		if a.ID > b.ID {
			return -1
		}
		if a.ID < b.ID {
			return 1
		}
		return 0
	})
	return alertRules, nil
}

// ListDeletedRules retrieves a list of deleted alert rules for the specified organization ID from the database.
// It ensures that only the latest version of each rule is included and filters out invalid or duplicated versions.
// Returns a slice of *models.AlertRule  or an error if the operation fails.
func (st DBstore) ListDeletedRules(ctx context.Context, orgID int64) ([]*ngmodels.AlertRule, error) {
	alertRules := make([]*ngmodels.AlertRule, 0)
	err := st.SQLStore.WithDbSession(ctx, func(sess *db.Session) error {
		// take only the latest versions of each rule by GUID
		rows, err := sess.Table(alertRuleVersion{}).Where("rule_org_id = ? AND rule_uid = ''", orgID).Rows(alertRuleVersion{})
		if err != nil {
			return err
		}
		// Deserialize each rule separately in case any of them contain invalid JSON.
<<<<<<< HEAD
		var previousVersion *alertRuleVersion
=======
>>>>>>> 99a95f6e
		for rows.Next() {
			rule := new(alertRuleVersion)
			err = rows.Scan(rule)
			if err != nil {
				st.Logger.Error("Invalid rule version found in DB store, ignoring it", "func", "GetAlertRuleVersions", "error", err)
				continue
			}
<<<<<<< HEAD
			// skip version that has no diff with previous version
			// this is pretty basic comparison, it may have false negatives
			if previousVersion != nil && previousVersion.EqualSpec(*rule) {
				continue
			}
=======
>>>>>>> 99a95f6e
			converted, err := alertRuleToModelsAlertRule(alertRuleVersionToAlertRule(*rule), st.Logger)
			if err != nil {
				st.Logger.Error("Invalid rule found in DB store, cannot convert, ignoring it", "func", "GetAlertRuleVersions", "error", err, "version_id", rule.ID)
				continue
			}
<<<<<<< HEAD
			previousVersion = rule
=======
>>>>>>> 99a95f6e
			alertRules = append(alertRules, &converted)
		}
		return nil
	})
	if err != nil {
		return nil, err
	}
	return alertRules, nil
}

// GetRuleByID retrieves models.AlertRule by ID.
// It returns models.ErrAlertRuleNotFound if no alert rule is found for the provided ID.
func (st DBstore) GetRuleByID(ctx context.Context, query ngmodels.GetAlertRuleByIDQuery) (result *ngmodels.AlertRule, err error) {
	err = st.SQLStore.WithDbSession(ctx, func(sess *db.Session) error {
		alertRule := alertRule{OrgID: query.OrgID, ID: query.ID}
		has, err := sess.Get(&alertRule)
		if err != nil {
			return err
		}
		if !has {
			return ngmodels.ErrAlertRuleNotFound
		}
		r, err := alertRuleToModelsAlertRule(alertRule, st.Logger)
		if err != nil {
			return fmt.Errorf("failed to convert alert rule: %w", err)
		}
		result = &r
		return nil
	})
	return result, err
}

// GetAlertRulesGroupByRuleUID is a handler for retrieving a group of alert rules from that database by UID and organisation ID of one of rules that belong to that group.
func (st DBstore) GetAlertRulesGroupByRuleUID(ctx context.Context, query *ngmodels.GetAlertRulesGroupByRuleUIDQuery) (result []*ngmodels.AlertRule, err error) {
	err = st.SQLStore.WithDbSession(ctx, func(sess *db.Session) error {
		var rules []alertRule
		err := sess.Table("alert_rule").Alias("a").Join(
			"INNER",
			"alert_rule AS b", "a.org_id = b.org_id AND a.namespace_uid = b.namespace_uid AND a.rule_group = b.rule_group AND b.uid = ?", query.UID,
		).Where("a.org_id = ?", query.OrgID).Select("a.*").Find(&rules)
		if err != nil {
			return err
		}
		// MySQL by default compares strings without case-sensitivity, make sure we keep the case-sensitive comparison.
		var groupName, namespaceUID string
		// find the rule, which group we fetch
		for _, rule := range rules {
			if rule.UID == query.UID {
				groupName = rule.RuleGroup
				namespaceUID = rule.NamespaceUID
				break
			}
		}
		result = make([]*ngmodels.AlertRule, 0, len(rules))
		// MySQL (and potentially other databases) can use case-insensitive comparison.
		// This code makes sure we return groups that only exactly match the filter.
		for _, rule := range rules {
			if rule.RuleGroup != groupName || rule.NamespaceUID != namespaceUID {
				continue
			}
			convert, err := alertRuleToModelsAlertRule(rule, st.Logger)
			if err != nil {
				return fmt.Errorf("failed to convert alert rule %q: %w", rule.UID, err)
			}
			result = append(result, &convert)
		}
		return nil
	})
	return result, err
}

// InsertAlertRules is a handler for creating/updating alert rules.
// Returns the UID and ID of rules that were created in the same order as the input rules.
func (st DBstore) InsertAlertRules(ctx context.Context, user *ngmodels.UserUID, rules []ngmodels.AlertRule) ([]ngmodels.AlertRuleKeyWithId, error) {
	ids := make([]ngmodels.AlertRuleKeyWithId, 0, len(rules))
	keys := make([]ngmodels.AlertRuleKey, 0, len(rules))
	return ids, st.SQLStore.WithTransactionalDbSession(ctx, func(sess *db.Session) error {
		newRules := make([]alertRule, 0, len(rules))
		ruleVersions := make([]alertRuleVersion, 0, len(rules))
		for i := range rules {
			r := rules[i]
			if r.UID == "" {
				uid, err := GenerateNewAlertRuleUID(sess, r.OrgID, r.Title)
				if err != nil {
					return fmt.Errorf("failed to generate UID for alert rule %q: %w", r.Title, err)
				}
				r.UID = uid
			}
			r.Version = 1
			if err := st.validateAlertRule(r); err != nil {
				return err
			}
			if err := (&r).PreSave(TimeNow, user); err != nil {
				return err
			}

			converted, err := alertRuleFromModelsAlertRule(r)
			if err != nil {
				return fmt.Errorf("failed to convert alert rule %q to storage model: %w", r.Title, err)
			}

			// assign unique identifier that will identify resource across space and time. The probability of collision is so low that we do not need to check for uniqueness.
			// The unique keys will ensure uniqueness in rule and versions tables
			converted.GUID = uuid.NewString()

			newRules = append(newRules, converted)
			ruleVersions = append(ruleVersions, alertRuleToAlertRuleVersion(converted))
		}
		if len(newRules) > 0 {
			// we have to insert the rules one by one as otherwise we are
			// not able to fetch the inserted id as it's not supported by xorm
			for i := range newRules {
				if _, err := sess.Insert(&newRules[i]); err != nil {
					if st.SQLStore.GetDialect().IsUniqueConstraintViolation(err) {
						return ruleConstraintViolationToErr(sess, rules[i], err, st.Logger)
					}
					return fmt.Errorf("failed to create new rules: %w", err)
				}
				r := newRules[i]
				key := ngmodels.AlertRuleKey{OrgID: r.OrgID, UID: r.UID}

				ids = append(ids, ngmodels.AlertRuleKeyWithId{AlertRuleKey: key, ID: r.ID})
				keys = append(keys, key)
			}
		}

		if len(ruleVersions) > 0 {
			if _, err := sess.Insert(&ruleVersions); err != nil {
				return fmt.Errorf("failed to create new rule versions: %w", err)
			}
		}

		if len(keys) > 0 {
			_ = st.Bus.Publish(ctx, &RuleChangeEvent{
				RuleKeys: keys,
			})
		}
		return nil
	})
}

// UpdateAlertRules is a handler for updating alert rules.
func (st DBstore) UpdateAlertRules(ctx context.Context, user *ngmodels.UserUID, rules []ngmodels.UpdateRule) error {
	return st.SQLStore.WithTransactionalDbSession(ctx, func(sess *db.Session) error {
		err := st.preventIntermediateUniqueConstraintViolations(sess, rules)
		if err != nil {
			return fmt.Errorf("failed when preventing intermediate unique constraint violation: %w", err)
		}

		ruleVersions := make([]alertRuleVersion, 0, len(rules))
		keys := make([]ngmodels.AlertRuleKey, 0, len(rules))
		for i := range rules {
			// We do indexed access way to avoid "G601: Implicit memory aliasing in for loop."
			// Doing this will be unnecessary with go 1.22 https://stackoverflow.com/a/68247837/767660
			r := rules[i]
			r.New.ID = r.Existing.ID
			r.New.Version = r.Existing.Version // xorm will take care of increasing it (see https://xorm.io/docs/chapter-06/1.lock/)
			r.New.GUID = r.Existing.GUID
			if err := st.validateAlertRule(r.New); err != nil {
				return err
			}
			if err := (&r.New).PreSave(TimeNow, user); err != nil {
				return err
			}
			converted, err := alertRuleFromModelsAlertRule(r.New)
			if err != nil {
				return fmt.Errorf("failed to convert alert rule %s to storage model: %w", r.New.UID, err)
			}
			// no way to update multiple rules at once
			if updated, err := sess.ID(r.Existing.ID).AllCols().Omit("rule_guid").Update(converted); err != nil || updated == 0 {
				if err != nil {
					if st.SQLStore.GetDialect().IsUniqueConstraintViolation(err) {
						return ruleConstraintViolationToErr(sess, r.New, err, st.Logger)
					}
					return fmt.Errorf("failed to update rule [%s] %s: %w", r.New.UID, r.New.Title, err)
				}
				return fmt.Errorf("%w: alert rule UID %s version %d", ErrOptimisticLock, r.New.UID, r.New.Version)
			}
			v := alertRuleToAlertRuleVersion(converted)
			v.Version++
			v.ParentVersion = r.Existing.Version

			// check if there is diff between existing and new, and if no, skip saving version.
			existingConverted, err := alertRuleFromModelsAlertRule(*r.Existing)
			if err != nil || !alertRuleToAlertRuleVersion(existingConverted).EqualSpec(v) {
				ruleVersions = append(ruleVersions, v)
			}

			keys = append(keys, ngmodels.AlertRuleKey{OrgID: r.New.OrgID, UID: r.New.UID})
		}
		if len(ruleVersions) > 0 {
			if _, err := sess.Insert(&ruleVersions); err != nil {
				return fmt.Errorf("failed to create new rule versions: %w", err)
			}

			for _, rule := range ruleVersions {
				// delete old versions of alert rule
				_, err = st.deleteOldAlertRuleVersions(ctx, rule.RuleUID, rule.RuleOrgID, st.Cfg.RuleVersionRecordLimit)
				if err != nil {
					st.Logger.Warn("Failed to delete old alert rule versions", "org", rule.RuleOrgID, "rule", rule.RuleUID, "error", err)
				}
			}
		}
		if len(keys) > 0 {
			_ = st.Bus.Publish(ctx, &RuleChangeEvent{
				RuleKeys: keys,
			})
		}
		return nil
	})
}

func (st DBstore) deleteOldAlertRuleVersions(ctx context.Context, ruleUID string, orgID int64, limit int) (int64, error) {
	if limit < 0 {
		return 0, fmt.Errorf("failed to delete old alert rule versions: limit is set to '%d' but needs to be > 0", limit)
	}

	if limit < 1 {
		return 0, nil
	}

	var affectedRows int64
	err := st.SQLStore.WithDbSession(ctx, func(sess *db.Session) error {
		highest := &alertRuleVersion{}
		ok, err := sess.Table("alert_rule_version").Desc("id").Where("rule_org_id = ?", orgID).Where("rule_uid = ?", ruleUID).Limit(1, limit).Get(highest)
		if err != nil {
			return err
		}
		if !ok {
			// No alert rule versions past the limit exist. Nothing to clean up.
			affectedRows = 0
			return nil
		}

		res, err := sess.Exec(`
			DELETE FROM
				alert_rule_version
			WHERE
				rule_org_id = ? AND rule_uid = ?
			AND
				id <= ?
		`, orgID, ruleUID, highest.ID)
		if err != nil {
			return err
		}
		rows, err := res.RowsAffected()
		if err != nil {
			return err
		}
		affectedRows = rows
		if affectedRows > 0 {
			st.Logger.Info("Deleted old alert_rule_version(s)", "org", orgID, "limit", limit, "delete_count", affectedRows)
		}
		return nil
	})
	return affectedRows, err
}

// preventIntermediateUniqueConstraintViolations prevents unique constraint violations caused by an intermediate update.
// The uniqueness constraint for titles within an org+folder is enforced on every update within a transaction
// instead of on commit (deferred constraint). This means that there could be a set of updates that will throw
// a unique constraint violation in an intermediate step even though the final state is valid.
// For example, a chain of updates RuleA -> RuleB -> RuleC could fail if not executed in the correct order, or
// a swap of titles RuleA <-> RuleB cannot be executed in any order without violating the constraint.
func (st DBstore) preventIntermediateUniqueConstraintViolations(sess *db.Session, updates []ngmodels.UpdateRule) error {
	// The exact solution to this is complex and requires determining directed paths and cycles in the update graph,
	// adding in temporary updates to break cycles, and then executing the updates in reverse topological order.
	// This is not implemented here. Instead, we choose a simpler solution that works in all cases but might perform
	// more updates than necessary. This simpler solution makes a determination of whether an intermediate collision
	// could occur and if so, adds a temporary title on all updated rules to break any cycles and remove the need for
	// specific ordering.

	titleUpdates := make([]ngmodels.UpdateRule, 0)
	for _, update := range updates {
		if update.Existing.Title != update.New.Title {
			titleUpdates = append(titleUpdates, update)
		}
	}

	// If there is no overlap then an intermediate unique constraint violation is not possible. If there is an overlap,
	// then there is the possibility of intermediate unique constraint violation.
	if !newTitlesOverlapExisting(titleUpdates) {
		return nil
	}
	st.Logger.Debug("Detected possible intermediate unique constraint violation, creating temporary title updates", "updates", len(titleUpdates))

	for _, update := range titleUpdates {
		r := update.Existing
		u := uuid.New().String()

		// Some defensive programming in case the temporary title is somehow persisted it will still be recognizable.
		uniqueTempTitle := r.Title + u
		if len(uniqueTempTitle) > AlertRuleMaxTitleLength {
			uniqueTempTitle = r.Title[:AlertRuleMaxTitleLength-len(u)] + uuid.New().String()
		}

		if updated, err := sess.ID(r.ID).Cols("title").Update(&alertRule{Title: uniqueTempTitle, Version: r.Version}); err != nil || updated == 0 {
			if err != nil {
				return fmt.Errorf("failed to set temporary rule title [%s] %s: %w", r.UID, r.Title, err)
			}
			return fmt.Errorf("%w: alert rule UID %s version %d", ErrOptimisticLock, r.UID, r.Version)
		}
		// Otherwise optimistic locking will conflict on the 2nd update.
		r.Version++
		// For consistency.
		r.Title = uniqueTempTitle
	}

	return nil
}

// newTitlesOverlapExisting returns true if any new titles overlap with existing titles.
// It does so in a case-insensitive manner as some supported databases perform case-insensitive comparisons.
func newTitlesOverlapExisting(rules []ngmodels.UpdateRule) bool {
	existingTitles := make(map[string]struct{}, len(rules))
	for _, r := range rules {
		existingTitles[strings.ToLower(r.Existing.Title)] = struct{}{}
	}

	// Check if there is any overlap between lower case existing and new titles.
	for _, r := range rules {
		if _, ok := existingTitles[strings.ToLower(r.New.Title)]; ok {
			return true
		}
	}

	return false
}

// CountInFolder is a handler for retrieving the number of alert rules of
// specific organisation associated with a given namespace (parent folder).
func (st DBstore) CountInFolders(ctx context.Context, orgID int64, folderUIDs []string, _ identity.Requester) (int64, error) {
	if len(folderUIDs) == 0 {
		return 0, nil
	}
	var count int64
	var err error
	err = st.SQLStore.WithDbSession(ctx, func(sess *db.Session) error {
		args := make([]any, 0, len(folderUIDs))
		for _, folderUID := range folderUIDs {
			args = append(args, folderUID)
		}
		q := sess.Table("alert_rule").Where("org_id = ?", orgID).Where(fmt.Sprintf("namespace_uid IN (%s)", strings.Repeat("?,", len(folderUIDs)-1)+"?"), args...)
		count, err = q.Count()
		return err
	})
	return count, err
}

// ListAlertRules is a handler for retrieving alert rules of specific organisation.
func (st DBstore) ListAlertRules(ctx context.Context, query *ngmodels.ListAlertRulesQuery) (result ngmodels.RulesGroup, err error) {
	err = st.SQLStore.WithDbSession(ctx, func(sess *db.Session) error {
		q := sess.Table("alert_rule")

		if query.OrgID >= 0 {
			q = q.Where("org_id = ?", query.OrgID)
		}

		if query.DashboardUID != "" {
			q = q.Where("dashboard_uid = ?", query.DashboardUID)
			if query.PanelID != 0 {
				q = q.Where("panel_id = ?", query.PanelID)
			}
		}

		if len(query.NamespaceUIDs) > 0 {
			args, in := getINSubQueryArgs(query.NamespaceUIDs)
			q = q.Where(fmt.Sprintf("namespace_uid IN (%s)", strings.Join(in, ",")), args...)
		}

		if len(query.RuleUIDs) > 0 {
			args, in := getINSubQueryArgs(query.RuleUIDs)
			q = q.Where(fmt.Sprintf("uid IN (%s)", strings.Join(in, ",")), args...)
		}

		var groupsMap map[string]struct{}
		if len(query.RuleGroups) > 0 {
			groupsMap = make(map[string]struct{})
			args, in := getINSubQueryArgs(query.RuleGroups)
			q = q.Where(fmt.Sprintf("rule_group IN (%s)", strings.Join(in, ",")), args...)
			for _, group := range query.RuleGroups {
				groupsMap[group] = struct{}{}
			}
		}

		if query.ReceiverName != "" {
			q, err = st.filterByContentInNotificationSettings(query.ReceiverName, q)
			if err != nil {
				return err
			}
		}

		if query.TimeIntervalName != "" {
			q, err = st.filterByContentInNotificationSettings(query.TimeIntervalName, q)
			if err != nil {
				return err
			}
		}

		if query.ImportedPrometheusRule != nil {
			q, err = st.filterImportedPrometheusRules(*query.ImportedPrometheusRule, q)
			if err != nil {
				return err
			}
		}

		q = q.Asc("namespace_uid", "rule_group", "rule_group_idx", "id")

		alertRules := make([]*ngmodels.AlertRule, 0)
		rule := new(alertRule)
		rows, err := q.Rows(rule)
		if err != nil {
			return err
		}
		defer func() {
			_ = rows.Close()
		}()

		// Deserialize each rule separately in case any of them contain invalid JSON.
		for rows.Next() {
			rule := new(alertRule)
			err = rows.Scan(rule)
			if err != nil {
				st.Logger.Error("Invalid rule found in DB store, ignoring it", "func", "ListAlertRules", "error", err)
				continue
			}
			converted, err := alertRuleToModelsAlertRule(*rule, st.Logger)
			if err != nil {
				st.Logger.Error("Invalid rule found in DB store, cannot convert, ignoring it", "func", "ListAlertRules", "error", err)
				continue
			}
			if query.ReceiverName != "" { // remove false-positive hits from the result
				if !slices.ContainsFunc(converted.NotificationSettings, func(settings ngmodels.NotificationSettings) bool {
					return settings.Receiver == query.ReceiverName
				}) {
					continue
				}
			}
			if query.TimeIntervalName != "" {
				if !slices.ContainsFunc(converted.NotificationSettings, func(settings ngmodels.NotificationSettings) bool {
					return slices.Contains(settings.MuteTimeIntervals, query.TimeIntervalName)
				}) {
					continue
				}
			}
			if query.ImportedPrometheusRule != nil { // remove false-positive hits from the result
				if *query.ImportedPrometheusRule != converted.ImportedFromPrometheus() {
					continue
				}
			}
			// MySQL (and potentially other databases) can use case-insensitive comparison.
			// This code makes sure we return groups that only exactly match the filter.
			if groupsMap != nil {
				if _, ok := groupsMap[converted.RuleGroup]; !ok {
					continue
				}
			}
			alertRules = append(alertRules, &converted)
		}

		result = alertRules
		return nil
	})
	return result, err
}

// Count returns either the number of the alert rules under a specific org (if orgID is not zero)
// or the number of all the alert rules
func (st DBstore) Count(ctx context.Context, orgID int64) (int64, error) {
	type result struct {
		Count int64
	}

	r := result{}
	err := st.SQLStore.WithDbSession(ctx, func(sess *sqlstore.DBSession) error {
		rawSQL := "SELECT COUNT(*) as count from alert_rule"
		args := make([]any, 0)
		if orgID != 0 {
			rawSQL += " WHERE org_id=?"
			args = append(args, orgID)
		}
		if _, err := sess.SQL(rawSQL, args...).Get(&r); err != nil {
			return err
		}
		return nil
	})
	return r.Count, err
}

func (st DBstore) GetRuleGroupInterval(ctx context.Context, orgID int64, namespaceUID string, ruleGroup string) (int64, error) {
	var interval int64 = 0
	return interval, st.SQLStore.WithDbSession(ctx, func(sess *db.Session) error {
		ruleGroups := make([]alertRule, 0)
		err := sess.Find(
			&ruleGroups,
			alertRule{OrgID: orgID, RuleGroup: ruleGroup, NamespaceUID: namespaceUID},
		)
		if len(ruleGroups) == 0 {
			return ngmodels.ErrAlertRuleGroupNotFound.Errorf("")
		}
		interval = ruleGroups[0].IntervalSeconds
		return err
	})
}

func (st DBstore) GetAlertRulesKeysForScheduling(ctx context.Context) ([]ngmodels.AlertRuleKeyWithVersion, error) {
	var result []ngmodels.AlertRuleKeyWithVersion
	err := st.SQLStore.WithDbSession(ctx, func(sess *db.Session) error {
		alertRulesSql := sess.Table("alert_rule").Select("org_id, uid, version")
		var disabledOrgs []int64

		for orgID := range st.Cfg.DisabledOrgs {
			disabledOrgs = append(disabledOrgs, orgID)
		}

		if len(disabledOrgs) > 0 {
			alertRulesSql = alertRulesSql.NotIn("org_id", disabledOrgs)
		}

		if err := alertRulesSql.Find(&result); err != nil {
			return err
		}

		return nil
	})
	return result, err
}

// GetAlertRulesForScheduling returns a short version of all alert rules except those that belong to an excluded list of organizations
func (st DBstore) GetAlertRulesForScheduling(ctx context.Context, query *ngmodels.GetAlertRulesForSchedulingQuery) error {
	var rules []*ngmodels.AlertRule
	return st.SQLStore.WithDbSession(ctx, func(sess *db.Session) error {
		var disabledOrgs []int64
		for orgID := range st.Cfg.DisabledOrgs {
			disabledOrgs = append(disabledOrgs, orgID)
		}

		alertRulesSql := sess.Table("alert_rule")
		if len(disabledOrgs) > 0 {
			alertRulesSql.NotIn("org_id", disabledOrgs)
		}

		var groupsMap map[string]struct{}
		if len(query.RuleGroups) > 0 {
			alertRulesSql.In("rule_group", query.RuleGroups)
			groupsMap = make(map[string]struct{}, len(query.RuleGroups))
			for _, group := range query.RuleGroups {
				groupsMap[group] = struct{}{}
			}
		}

		rule := new(alertRule)
		rows, err := alertRulesSql.Rows(rule)
		if err != nil {
			return fmt.Errorf("failed to fetch alert rules: %w", err)
		}
		defer func() {
			if err := rows.Close(); err != nil {
				st.Logger.Error("Unable to close rows session", "error", err)
			}
		}()
		// Deserialize each rule separately in case any of them contain invalid JSON.
		for rows.Next() {
			rule := new(alertRule)
			err = rows.Scan(rule)
			if err != nil {
				st.Logger.Error("Invalid rule found in DB store, ignoring it", "func", "GetAlertRulesForScheduling", "error", err)
				continue
			}
			converted, err := alertRuleToModelsAlertRule(*rule, st.Logger)
			if err != nil {
				st.Logger.Error("Invalid rule found in DB store, cannot convert it", "func", "GetAlertRulesForScheduling", "error", err)
				continue
			}
			// MySQL (and potentially other databases) uses case-insensitive comparison.
			// This code makes sure we return groups that only exactly match the filter
			if groupsMap != nil {
				if _, ok := groupsMap[converted.RuleGroup]; !ok { // compare groups using case-sensitive logic.
					continue
				}
			}
			if st.FeatureToggles.IsEnabled(ctx, featuremgmt.FlagAlertingQueryOptimization) {
				if optimizations, err := OptimizeAlertQueries(converted.Data); err != nil {
					st.Logger.Error("Could not migrate rule from range to instant query", "rule", rule.UID, "err", err)
				} else if len(optimizations) > 0 {
					st.Logger.Info("Migrated rule from range to instant query", "rule", rule.UID, "migrated_queries", len(optimizations))
				}
			}
			rules = append(rules, &converted)
		}

		query.ResultRules = rules

		if query.PopulateFolders {
			query.ResultFoldersTitles = map[ngmodels.FolderKey]string{}
			uids := map[int64]map[string]struct{}{}
			for _, r := range rules {
				om, ok := uids[r.OrgID]
				if !ok {
					om = make(map[string]struct{})
					uids[r.OrgID] = om
				}
				om[r.NamespaceUID] = struct{}{}
			}
			for orgID, uids := range uids {
				schedulerUser := accesscontrol.BackgroundUser("grafana_scheduler", orgID, org.RoleAdmin,
					[]accesscontrol.Permission{
						{
							Action: dashboards.ActionFoldersRead, Scope: dashboards.ScopeFoldersAll,
						},
					})

				folders, err := st.FolderService.GetFolders(ctx, folder.GetFoldersQuery{
					OrgID:        orgID,
					UIDs:         maps.Keys(uids),
					WithFullpath: true,
					SignedInUser: schedulerUser,
				})
				if err != nil {
					return fmt.Errorf("failed to fetch a list of folders that contain alert rules: %w", err)
				}
				for _, f := range folders {
					query.ResultFoldersTitles[ngmodels.FolderKey{OrgID: f.OrgID, UID: f.UID}] = f.Fullpath
				}
			}
		}
		return nil
	})
}

// DeleteInFolder deletes the rules contained in a given folder along with their associated data.
func (st DBstore) DeleteInFolders(ctx context.Context, orgID int64, folderUIDs []string, user identity.Requester) error {
	for _, folderUID := range folderUIDs {
		evaluator := accesscontrol.EvalPermission(accesscontrol.ActionAlertingRuleDelete, dashboards.ScopeFoldersProvider.GetResourceScopeUID(folderUID))
		canSave, err := st.AccessControl.Evaluate(ctx, user, evaluator)
		if err != nil {
			st.Logger.Error("Failed to evaluate access control", "error", err)
			return err
		}
		if !canSave {
			st.Logger.Error("user is not allowed to delete alert rules in folder", "folder", folderUID, "user")
			return dashboards.ErrFolderAccessDenied
		}

		rules, err := st.ListAlertRules(ctx, &ngmodels.ListAlertRulesQuery{
			OrgID:         orgID,
			NamespaceUIDs: []string{folderUID},
		})
		if err != nil {
			return err
		}

		uids := make([]string, 0, len(rules))
		for _, tgt := range rules {
			if tgt != nil {
				uids = append(uids, tgt.UID)
			}
		}

		if err := st.DeleteAlertRulesByUID(ctx, orgID, ngmodels.NewUserUID(user), uids...); err != nil {
			return err
		}
	}
	return nil
}

// Kind returns the name of the alert rule type of entity.
func (st DBstore) Kind() string { return entity.StandardKindAlertRule }

// GenerateNewAlertRuleUID generates a unique UID for a rule.
// This is set as a variable so that the tests can override it.
// The ruleTitle is only used by the mocked functions.
var GenerateNewAlertRuleUID = func(sess *db.Session, orgID int64, ruleTitle string) (string, error) {
	for i := 0; i < 3; i++ {
		uid := util.GenerateShortUID()

		exists, err := sess.Where("org_id=? AND uid=?", orgID, uid).Get(&alertRule{})
		if err != nil {
			return "", err
		}

		if !exists {
			return uid, nil
		}
	}

	return "", ngmodels.ErrAlertRuleFailedGenerateUniqueUID
}

// validateAlertRule validates the alert rule including db-level restrictions on field lengths.
func (st DBstore) validateAlertRule(alertRule ngmodels.AlertRule) error {
	if err := alertRule.ValidateAlertRule(st.Cfg); err != nil {
		return err
	}

	// enforce max name length.
	if len(alertRule.Title) > AlertRuleMaxTitleLength {
		return fmt.Errorf("%w: name length should not be greater than %d", ngmodels.ErrAlertRuleFailedValidation, AlertRuleMaxTitleLength)
	}

	// enforce max rule group name length.
	if len(alertRule.RuleGroup) > AlertRuleMaxRuleGroupNameLength {
		return fmt.Errorf("%w: rule group name length should not be greater than %d", ngmodels.ErrAlertRuleFailedValidation, AlertRuleMaxRuleGroupNameLength)
	}

	return nil
}

// ListNotificationSettings fetches all notification settings for given organization
func (st DBstore) ListNotificationSettings(ctx context.Context, q ngmodels.ListNotificationSettingsQuery) (map[ngmodels.AlertRuleKey][]ngmodels.NotificationSettings, error) {
	var rules []alertRule
	err := st.SQLStore.WithDbSession(ctx, func(sess *db.Session) error {
		query := sess.Table(alertRule{}).Select("uid, notification_settings").Where("org_id = ?", q.OrgID)
		hasFilter := false
		if q.ReceiverName != "" {
			var err error
			query, err = st.filterByContentInNotificationSettings(q.ReceiverName, query)
			if err != nil {
				return err
			}
			hasFilter = true
		}
		if q.TimeIntervalName != "" {
			var err error
			query, err = st.filterByContentInNotificationSettings(q.TimeIntervalName, query)
			if err != nil {
				return err
			}
			hasFilter = true
		}
		if !hasFilter {
			query = query.And("notification_settings IS NOT NULL AND notification_settings <> 'null' AND notification_settings <> ''")
		}
		return query.Find(&rules)
	})
	if err != nil {
		return nil, err
	}
	result := make(map[ngmodels.AlertRuleKey][]ngmodels.NotificationSettings, len(rules))
	for _, rule := range rules {
		if rule.NotificationSettings == "" {
			continue
		}
		converted, err := parseNotificationSettings(rule.NotificationSettings)
		if err != nil {
			return nil, fmt.Errorf("failed to convert notification settings %s to models: %w", rule.UID, err)
		}
		ns := make([]ngmodels.NotificationSettings, 0, len(rule.NotificationSettings))
		for _, setting := range converted {
			if q.ReceiverName != "" && q.ReceiverName != setting.Receiver { // currently, there can be only one setting. If in future there are more, we will return all settings of a rule that has a setting with receiver
				continue
			}
			if q.TimeIntervalName != "" && !slices.Contains(setting.MuteTimeIntervals, q.TimeIntervalName) {
				continue
			}
			ns = append(ns, setting)
		}
		if len(ns) > 0 {
			key := ngmodels.AlertRuleKey{
				OrgID: q.OrgID,
				UID:   rule.UID,
			}
			result[key] = ns
		}
	}
	return result, nil
}

func (st DBstore) filterByContentInNotificationSettings(value string, sess *xorm.Session) (*xorm.Session, error) {
	if value == "" {
		return sess, nil
	}
	// marshall string according to JSON rules so we follow escaping rules.
	b, err := json.Marshal(value)
	if err != nil {
		return nil, fmt.Errorf("failed to marshall string for notification settings content filter: %w", err)
	}
	var search = string(b)
	if st.SQLStore.GetDialect().DriverName() != migrator.SQLite {
		// this escapes escaped double quote (\") to \\\"
		search = strings.ReplaceAll(strings.ReplaceAll(search, `\`, `\\`), `"`, `\"`)
	}
	return sess.And(fmt.Sprintf("notification_settings %s ?", st.SQLStore.GetDialect().LikeStr()), "%"+search+"%"), nil
}

func (st DBstore) filterImportedPrometheusRules(value bool, sess *xorm.Session) (*xorm.Session, error) {
	if value {
		// Filter for rules that have both prometheus_style_rule and original_rule_definition in metadata
		return sess.And(
			"metadata LIKE ? AND metadata LIKE ?",
			"%prometheus_style_rule%",
			"%original_rule_definition%",
		), nil
	}
	// Filter for rules that don't have prometheus_style_rule and original_rule_definition in metadata
	return sess.And(
		"metadata NOT LIKE ? AND metadata NOT LIKE ?",
		"%prometheus_style_rule%",
		"%original_rule_definition%",
	), nil
}

func (st DBstore) RenameReceiverInNotificationSettings(ctx context.Context, orgID int64, oldReceiver, newReceiver string, validateProvenance func(ngmodels.Provenance) bool, dryRun bool) ([]ngmodels.AlertRuleKey, []ngmodels.AlertRuleKey, error) {
	// fetch entire rules because Update method requires it because it copies rules to version table
	rules, err := st.ListAlertRules(ctx, &ngmodels.ListAlertRulesQuery{
		OrgID:        orgID,
		ReceiverName: oldReceiver,
	})
	if err != nil {
		return nil, nil, err
	}
	if len(rules) == 0 {
		return nil, nil, nil
	}

	provenances, err := st.GetProvenances(ctx, orgID, (&ngmodels.AlertRule{}).ResourceType())
	if err != nil {
		return nil, nil, err
	}

	var invalidProvenance []ngmodels.AlertRuleKey
	result := make([]ngmodels.AlertRuleKey, 0, len(rules))
	updates := make([]ngmodels.UpdateRule, 0, len(rules))
	for _, rule := range rules {
		provenance, ok := provenances[rule.UID]
		if !ok {
			provenance = ngmodels.ProvenanceNone
		}
		if !validateProvenance(provenance) {
			invalidProvenance = append(invalidProvenance, rule.GetKey())
		}
		if len(invalidProvenance) > 0 { // do not do any fixes if there is at least one rule with not allowed provenance
			continue
		}

		result = append(result, rule.GetKey())

		if dryRun {
			continue
		}

		r := rule.Copy()
		for idx := range r.NotificationSettings {
			if r.NotificationSettings[idx].Receiver == oldReceiver {
				r.NotificationSettings[idx].Receiver = newReceiver
			}
		}

		updates = append(updates, ngmodels.UpdateRule{
			Existing: rule,
			New:      *r,
		})
	}
	if len(invalidProvenance) > 0 {
		return nil, invalidProvenance, nil
	}
	if dryRun {
		return result, nil, nil
	}
	// Provide empty user identifier to ensure it's clear that the rule update was made by the system
	// and not by the user who changed the receiver's title.
	return result, nil, st.UpdateAlertRules(ctx, &ngmodels.AlertingUserUID, updates)
}

// RenameTimeIntervalInNotificationSettings renames all rules that use old time interval name to the new name.
// Before renaming, it checks that all rules that need to be updated have allowed provenance status, and skips updating
// if at least one rule does not have allowed provenance.
// It returns a tuple:
// - a collection of models.AlertRuleKey of rules that were updated,
// - a collection of rules that have invalid provenance status,
// - database error
func (st DBstore) RenameTimeIntervalInNotificationSettings(
	ctx context.Context,
	orgID int64,
	oldTimeInterval, newTimeInterval string,
	validateProvenance func(ngmodels.Provenance) bool,
	dryRun bool,
) ([]ngmodels.AlertRuleKey, []ngmodels.AlertRuleKey, error) {
	// fetch entire rules because Update method requires it because it copies rules to version table
	rules, err := st.ListAlertRules(ctx, &ngmodels.ListAlertRulesQuery{
		OrgID:            orgID,
		TimeIntervalName: oldTimeInterval,
	})
	if err != nil {
		return nil, nil, err
	}
	if len(rules) == 0 {
		return nil, nil, nil
	}

	provenances, err := st.GetProvenances(ctx, orgID, (&ngmodels.AlertRule{}).ResourceType())
	if err != nil {
		return nil, nil, err
	}

	var invalidProvenance []ngmodels.AlertRuleKey
	result := make([]ngmodels.AlertRuleKey, 0, len(rules))
	updates := make([]ngmodels.UpdateRule, 0, len(rules))
	for _, rule := range rules {
		provenance, ok := provenances[rule.UID]
		if !ok {
			provenance = ngmodels.ProvenanceNone
		}
		if !validateProvenance(provenance) {
			invalidProvenance = append(invalidProvenance, rule.GetKey())
		}
		if len(invalidProvenance) > 0 { // do not do any fixes if there is at least one rule with not allowed provenance
			continue
		}

		result = append(result, rule.GetKey())

		if dryRun {
			continue
		}

		r := rule.Copy()
		for idx := range r.NotificationSettings {
			for mtIdx := range r.NotificationSettings[idx].MuteTimeIntervals {
				if r.NotificationSettings[idx].MuteTimeIntervals[mtIdx] == oldTimeInterval {
					r.NotificationSettings[idx].MuteTimeIntervals[mtIdx] = newTimeInterval
				}
			}
		}

		updates = append(updates, ngmodels.UpdateRule{
			Existing: rule,
			New:      *r,
		})
	}
	if len(invalidProvenance) > 0 {
		return nil, invalidProvenance, nil
	}
	if dryRun {
		return result, nil, nil
	}
	// Provide empty user identifier to ensure it's clear that the rule update was made by the system
	// and not by the user who changed the receiver's title.
	return result, nil, st.UpdateAlertRules(ctx, &ngmodels.AlertingUserUID, updates)
}

func ruleConstraintViolationToErr(sess *db.Session, rule ngmodels.AlertRule, err error, logger log.Logger) error {
	msg := err.Error()
	if strings.Contains(msg, "UQE_alert_rule_org_id_namespace_uid_title") || strings.Contains(msg, "alert_rule.org_id, alert_rule.namespace_uid, alert_rule.title") {
		// return verbose conflicting alert rule error response
		// see: https://github.com/grafana/grafana/issues/89755
		var fetched_uid string
		var existingPartialAlertRule ngmodels.AlertRule
		ok, uid_fetch_err := sess.Table("alert_rule").Cols("uid").Where("org_id = ? AND title = ? AND namespace_uid = ?", rule.OrgID, rule.Title, rule.NamespaceUID).Get(&fetched_uid)
		if uid_fetch_err != nil {
			logger.Error("Error fetching uid from alert_rule table", "reason", uid_fetch_err.Error())
		}
		if ok {
			existingPartialAlertRule = ngmodels.AlertRule{UID: fetched_uid, Title: rule.Title, NamespaceUID: rule.NamespaceUID}
		}
		return ngmodels.ErrAlertRuleConflictVerbose(existingPartialAlertRule, rule, ngmodels.ErrAlertRuleUniqueConstraintViolation)
	} else if strings.Contains(msg, "UQE_alert_rule_org_id_uid") || strings.Contains(msg, "alert_rule.org_id, alert_rule.uid") {
		// return verbose conflicting alert rule error response
		// see: https://github.com/grafana/grafana/issues/89755
		existingPartialAlertRule := ngmodels.AlertRule{UID: rule.UID}
		return ngmodels.ErrAlertRuleConflictVerbose(existingPartialAlertRule, rule, errors.New("rule UID under the same organisation should be unique"))
	} else {
		return ngmodels.ErrAlertRuleConflict(rule, err)
	}
}

// GetNamespacesByRuleUID returns a map of rule UIDs to their namespace UID.
func (st DBstore) GetNamespacesByRuleUID(ctx context.Context, orgID int64, uids ...string) (map[string]string, error) {
	result := make(map[string]string)
	err := st.SQLStore.WithDbSession(ctx, func(sess *db.Session) error {
		var rules []alertRule
		err := sess.Table(alertRule{}).Select("uid, namespace_uid").Where("org_id = ?", orgID).In("uid", uids).Find(&rules)
		if err != nil {
			return err
		}
		for _, rule := range rules {
			result[rule.UID] = rule.NamespaceUID
		}
		return nil
	})
	return result, err
}

func getINSubQueryArgs[T any](inputSlice []T) ([]any, []string) {
	args := make([]any, 0, len(inputSlice))
	in := make([]string, 0, len(inputSlice))
	for _, t := range inputSlice {
		args = append(args, t)
		in = append(in, "?")
	}

	return args, in
}<|MERGE_RESOLUTION|>--- conflicted
+++ resolved
@@ -40,12 +40,9 @@
 
 // DeleteAlertRulesByUID is a handler for deleting an alert rule.
 func (st DBstore) DeleteAlertRulesByUID(ctx context.Context, orgID int64, user *ngmodels.UserUID, ruleUID ...string) error {
-<<<<<<< HEAD
-=======
 	if len(ruleUID) == 0 {
 		return nil
 	}
->>>>>>> 99a95f6e
 	logger := st.Logger.New("org_id", orgID, "rule_uids", ruleUID)
 	return st.SQLStore.WithTransactionalDbSession(ctx, func(sess *db.Session) error {
 		rows, err := sess.Table(alertRule{}).Where("org_id = ?", orgID).In("uid", ruleUID).Delete(alertRule{})
@@ -75,20 +72,6 @@
 		}
 		logger.Debug("Deleted alert rule state", "count", rows)
 
-<<<<<<< HEAD
-		versions, err := st.getLatestVersionOfRulesByUID(ctx, orgID, ruleUID)
-		if err != nil {
-			logger.Error("Failed to get latest version of deleted alert rules. The recovery will not be possible", "error", err)
-		}
-		for idx := range versions {
-			version := &versions[idx]
-			version.ID = 0
-			version.RuleUID = ""
-			version.Created = TimeNow()
-			version.CreatedBy = nil
-			if user != nil {
-				version.CreatedBy = util.Pointer(string(*user))
-=======
 		var versions []alertRuleVersion
 		if st.FeatureToggles.IsEnabledGlobally(featuremgmt.FlagAlertRuleRestore) {
 			versions, err = st.getLatestVersionOfRulesByUID(ctx, orgID, ruleUID)
@@ -104,7 +87,6 @@
 				if user != nil {
 					version.CreatedBy = util.Pointer(string(*user))
 				}
->>>>>>> 99a95f6e
 			}
 		}
 
@@ -114,18 +96,11 @@
 		}
 		logger.Debug("Deleted alert rule versions", "count", rows)
 
-<<<<<<< HEAD
-		_, err = sess.Insert(versions)
-		if err != nil {
-			logger.Error("Failed to insert latest version of deleted alert rules. The recovery will not be possible", "error", err)
-		} else {
-=======
 		if len(versions) > 0 {
 			_, err = sess.Insert(versions)
 			if err != nil {
 				return fmt.Errorf("failed to persist deleted rule for recovery: %w", err)
 			}
->>>>>>> 99a95f6e
 			logger.Debug("Inserted alert rule versions for recovery", "count", len(versions))
 		}
 		return nil
@@ -273,10 +248,6 @@
 			return err
 		}
 		// Deserialize each rule separately in case any of them contain invalid JSON.
-<<<<<<< HEAD
-		var previousVersion *alertRuleVersion
-=======
->>>>>>> 99a95f6e
 		for rows.Next() {
 			rule := new(alertRuleVersion)
 			err = rows.Scan(rule)
@@ -284,23 +255,11 @@
 				st.Logger.Error("Invalid rule version found in DB store, ignoring it", "func", "GetAlertRuleVersions", "error", err)
 				continue
 			}
-<<<<<<< HEAD
-			// skip version that has no diff with previous version
-			// this is pretty basic comparison, it may have false negatives
-			if previousVersion != nil && previousVersion.EqualSpec(*rule) {
-				continue
-			}
-=======
->>>>>>> 99a95f6e
 			converted, err := alertRuleToModelsAlertRule(alertRuleVersionToAlertRule(*rule), st.Logger)
 			if err != nil {
 				st.Logger.Error("Invalid rule found in DB store, cannot convert, ignoring it", "func", "GetAlertRuleVersions", "error", err, "version_id", rule.ID)
 				continue
 			}
-<<<<<<< HEAD
-			previousVersion = rule
-=======
->>>>>>> 99a95f6e
 			alertRules = append(alertRules, &converted)
 		}
 		return nil
