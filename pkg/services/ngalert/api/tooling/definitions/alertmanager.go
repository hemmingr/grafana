package definitions

import (
	"context"
	"encoding/base64"
	"encoding/json"
	"fmt"
	"reflect"
	"time"

	"github.com/go-openapi/strfmt"
<<<<<<< HEAD
	"github.com/grafana/grafana/pkg/services/secrets"
=======
	"github.com/grafana/grafana/pkg/components/simplejson"
	"github.com/grafana/grafana/pkg/setting"
	"github.com/grafana/grafana/pkg/util"
>>>>>>> 698ed15f
	"github.com/pkg/errors"
	amv2 "github.com/prometheus/alertmanager/api/v2/models"
	"github.com/prometheus/alertmanager/config"
	"gopkg.in/yaml.v3"
<<<<<<< HEAD

	"github.com/grafana/grafana/pkg/components/simplejson"
	"github.com/grafana/grafana/pkg/util"
=======
>>>>>>> 698ed15f
)

// swagger:route POST /api/alertmanager/{Recipient}/config/api/v1/alerts alertmanager RoutePostAlertingConfig
//
// sets an Alerting config
//
//     Responses:
//       201: Ack
//       400: ValidationError

// swagger:route GET /api/alertmanager/{Recipient}/config/api/v1/alerts alertmanager RouteGetAlertingConfig
//
// gets an Alerting config
//
//     Responses:
//       200: GettableUserConfig
//       400: ValidationError

// swagger:route DELETE /api/alertmanager/{Recipient}/config/api/v1/alerts alertmanager RouteDeleteAlertingConfig
//
// deletes the Alerting config for a tenant
//
//     Responses:
//       200: Ack
//       400: ValidationError

// swagger:route GET /api/alertmanager/{Recipient}/api/v2/status alertmanager RouteGetAMStatus
//
// get alertmanager status and configuration
//
//     Responses:
//       200: GettableStatus
//       400: ValidationError

// swagger:route GET /api/alertmanager/{Recipient}/api/v2/alerts alertmanager RouteGetAMAlerts
//
// get alertmanager alerts
//
//     Responses:
//       200: gettableAlerts
//       400: ValidationError

// swagger:route POST /api/alertmanager/{Recipient}/api/v2/alerts alertmanager RoutePostAMAlerts
//
// create alertmanager alerts
//
//     Responses:
//       200: Ack
//       400: ValidationError

// swagger:route GET /api/alertmanager/{Recipient}/api/v2/alerts/groups alertmanager RouteGetAMAlertGroups
//
// get alertmanager alerts
//
//     Responses:
//       200: alertGroups
//       400: ValidationError

// swagger:route POST /api/alertmanager/{Recipient}/config/api/v1/receivers/test alertmanager RoutePostTestReceivers
//
// Test Grafana managed receivers without saving them.
//
//     Responses:
//
//       200: Ack
//       207: MultiStatus
//       400: ValidationError
//       403: PermissionDenied
//       404: AlertManagerNotFound
//       408: Failure
//       409: AlertManagerNotReady

// swagger:route GET /api/alertmanager/{Recipient}/api/v2/silences alertmanager RouteGetSilences
//
// get silences
//
//     Responses:
//       200: gettableSilences
//       400: ValidationError

// swagger:route POST /api/alertmanager/{Recipient}/api/v2/silences alertmanager RouteCreateSilence
//
// create silence
//
//     Responses:
//       201: gettableSilence
//       400: ValidationError

// swagger:route GET /api/alertmanager/{Recipient}/api/v2/silence/{SilenceId} alertmanager RouteGetSilence
//
// get silence
//
//     Responses:
//       200: gettableSilence
//       400: ValidationError

// swagger:route DELETE /api/alertmanager/{Recipient}/api/v2/silence/{SilenceId} alertmanager RouteDeleteSilence
//
// delete silence
//
//     Responses:
//       200: Ack
//       400: ValidationError

// swagger:model
type PermissionDenied struct{}

// swagger:model
type AlertManagerNotFound struct{}

// swagger:model
type AlertManagerNotReady struct{}

// swagger:model
type MultiStatus struct{}

// swagger:parameters RoutePostTestReceivers
type TestReceiversConfigParams struct {
	// in:body
	Receivers []*PostableApiReceiver `yaml:"receivers,omitempty" json:"receivers,omitempty"`
}

func (c *TestReceiversConfigParams) ProcessConfig(encrypt EncryptFn) error {
	return processReceiverConfigs(c.Receivers, encrypt)
}

// swagger:model
type TestReceiversResult struct {
	Receivers []TestReceiverResult `json:"receivers"`
	NotifedAt time.Time            `json:"notified_at"`
}

// swagger:model
type TestReceiverResult struct {
	Name    string                     `json:"name"`
	Configs []TestReceiverConfigResult `json:"grafana_managed_receiver_configs"`
}

// swagger:model
type TestReceiverConfigResult struct {
	Name   string `json:"name"`
	UID    string `json:"uid"`
	Status string `json:"status"`
	Error  string `json:"error,omitempty"`
}

// swagger:parameters RouteCreateSilence
type CreateSilenceParams struct {
	// in:body
	Silence PostableSilence
}

// swagger:parameters RouteGetSilence RouteDeleteSilence
type GetDeleteSilenceParams struct {
	// in:path
	SilenceId string
}

// swagger:parameters RouteGetSilences
type GetSilencesParams struct {
	// in:query
	Filter []string `json:"filter"`
}

// swagger:model
type GettableStatus struct {
	// cluster
	// Required: true
	Cluster *amv2.ClusterStatus `json:"cluster"`

	// config
	// Required: true
	Config *PostableApiAlertingConfig `json:"config"`

	// uptime
	// Required: true
	// Format: date-time
	Uptime *strfmt.DateTime `json:"uptime"`

	// version info
	// Required: true
	VersionInfo *amv2.VersionInfo `json:"versionInfo"`
}

func (s *GettableStatus) UnmarshalJSON(b []byte) error {
	amStatus := amv2.AlertmanagerStatus{}
	if err := json.Unmarshal(b, &amStatus); err != nil {
		return err
	}

	c := config.Config{}
	if err := yaml.Unmarshal([]byte(*amStatus.Config.Original), &c); err != nil {
		return err
	}

	s.Cluster = amStatus.Cluster
	s.Config = &PostableApiAlertingConfig{Config: Config{
		Global:       c.Global,
		Route:        c.Route,
		InhibitRules: c.InhibitRules,
		Templates:    c.Templates,
	}}
	s.Uptime = amStatus.Uptime
	s.VersionInfo = amStatus.VersionInfo

	type overrides struct {
		Receivers *[]*PostableApiReceiver `yaml:"receivers,omitempty" json:"receivers,omitempty"`
	}

	if err := yaml.Unmarshal([]byte(*amStatus.Config.Original), &overrides{Receivers: &s.Config.Receivers}); err != nil {
		return err
	}

	return nil
}

func NewGettableStatus(cfg *PostableApiAlertingConfig) *GettableStatus {
	// In Grafana, the only field we support is Config.
	cs := amv2.ClusterStatusStatusDisabled
	na := "N/A"
	return &GettableStatus{
		Cluster: &amv2.ClusterStatus{
			Status: &cs,
			Peers:  []*amv2.PeerStatus{},
		},
		VersionInfo: &amv2.VersionInfo{
			Branch:    &na,
			BuildDate: &na,
			BuildUser: &na,
			GoVersion: &na,
			Revision:  &na,
			Version:   &na,
		},
		Config: cfg,
	}
}

// swagger:model postableSilence
type PostableSilence = amv2.PostableSilence

// swagger:model gettableSilences
type GettableSilences = amv2.GettableSilences

// swagger:model gettableSilence
type GettableSilence = amv2.GettableSilence

// swagger:model gettableAlerts
type GettableAlerts = amv2.GettableAlerts

// swagger:model gettableAlert
type GettableAlert = amv2.GettableAlert

// swagger:model alertGroups
type AlertGroups = amv2.AlertGroups

// swagger:model alertGroup
type AlertGroup = amv2.AlertGroup

// swagger:model receiver
type Receiver = amv2.Receiver

// swagger:parameters RouteGetAMAlerts RouteGetAMAlertGroups
type AlertsParams struct {

	// Show active alerts
	// in: query
	// required: false
	// default: true
	Active bool `json:"active"`

	// Show silenced alerts
	// in: query
	// required: false
	// default: true
	Silenced bool `json:"silenced"`

	// Show inhibited alerts
	// in: query
	// required: false
	// default: true
	Inhibited bool `json:"inhibited"`

	// A list of matchers to filter alerts by
	// in: query
	// required: false
	Matchers []string `json:"filter"`

	// A regex matching receivers to filter alerts by
	// in: query
	// required: false
	Receivers string `json:"receiver"`
}

// swagger:parameters RoutePostAMAlerts
type PostableAlerts struct {
	// in:body
	PostableAlerts []amv2.PostableAlert `yaml:"" json:""`
}

// swagger:parameters RoutePostAlertingConfig
type BodyAlertingConfig struct {
	// in:body
	Body PostableUserConfig
}

// alertmanager routes
// swagger:parameters RoutePostAlertingConfig RouteGetAlertingConfig RouteDeleteAlertingConfig RouteGetAMStatus RouteGetAMAlerts RoutePostAMAlerts RouteGetAMAlertGroups RouteGetSilences RouteCreateSilence RouteGetSilence RouteDeleteSilence RoutePostAlertingConfig RoutePostTestReceivers
// ruler routes
// swagger:parameters RouteGetRulesConfig RoutePostNameRulesConfig RouteGetNamespaceRulesConfig RouteDeleteNamespaceRulesConfig RouteGetRulegGroupConfig RouteDeleteRuleGroupConfig
// prom routes
// swagger:parameters RouteGetRuleStatuses RouteGetAlertStatuses
// testing routes
// swagger:parameters RouteTestReceiverConfig RouteTestRuleConfig
type DatasourceReference struct {
	// Recipient should be "grafana" for requests to be handled by grafana
	// and the numeric datasource id for requests to be forwarded to a datasource
	// in:path
	Recipient string
}

// swagger:model
type PostableUserConfig struct {
	TemplateFiles      map[string]string         `yaml:"template_files" json:"template_files"`
	AlertmanagerConfig PostableApiAlertingConfig `yaml:"alertmanager_config" json:"alertmanager_config"`
	amSimple           map[string]interface{}    `yaml:"-" json:"-"`
}

func (c *PostableUserConfig) UnmarshalJSON(b []byte) error {
	type plain PostableUserConfig
	if err := json.Unmarshal(b, (*plain)(c)); err != nil {
		return err
	}

	// validate first
	if err := c.validate(); err != nil {
		return err
	}

	type intermediate struct {
		AlertmanagerConfig map[string]interface{} `yaml:"alertmanager_config" json:"alertmanager_config"`
	}

	var tmp intermediate
	if err := json.Unmarshal(b, &tmp); err != nil {
		return err
	}
	// store the map[string]interface{} variant for re-encoding later without redaction
	c.amSimple = tmp.AlertmanagerConfig

	return nil
}

func (c *PostableUserConfig) validate() error {
	// Taken from https://github.com/prometheus/alertmanager/blob/master/config/config.go#L170-L191
	// Check if we have a root route. We cannot check for it in the
	// UnmarshalYAML method because it won't be called if the input is empty
	// (e.g. the config file is empty or only contains whitespace).
	if c.AlertmanagerConfig.Route == nil {
		return fmt.Errorf("no route provided in config")
	}

	// Check if continue in root route.
	if c.AlertmanagerConfig.Route.Continue {
		return fmt.Errorf("cannot have continue in root route")
	}

	return nil
}

// GetGrafanaReceiverMap returns a map that associates UUIDs to grafana receivers
func (c *PostableUserConfig) GetGrafanaReceiverMap() map[string]*PostableGrafanaReceiver {
	UIDs := make(map[string]*PostableGrafanaReceiver)
	for _, r := range c.AlertmanagerConfig.Receivers {
		switch r.Type() {
		case GrafanaReceiverType:
			for _, gr := range r.PostableGrafanaReceivers.GrafanaManagedReceivers {
				UIDs[gr.UID] = gr
			}
		default:
		}
	}
	return UIDs
}

// ProcessConfig parses grafana receivers, encrypts secrets and assigns UUIDs (if they are missing)
func (c *PostableUserConfig) ProcessConfig(encrypt EncryptFn) error {
	return processReceiverConfigs(c.AlertmanagerConfig.Receivers, encrypt)
}

// MarshalYAML implements yaml.Marshaller.
func (c *PostableUserConfig) MarshalYAML() (interface{}, error) {
	yml, err := yaml.Marshal(c.amSimple)
	if err != nil {
		return nil, err
	}
	// cortex/loki actually pass the AM config as a string.
	cortexPostableUserConfig := struct {
		TemplateFiles      map[string]string `yaml:"template_files" json:"template_files"`
		AlertmanagerConfig string            `yaml:"alertmanager_config" json:"alertmanager_config"`
	}{
		TemplateFiles:      c.TemplateFiles,
		AlertmanagerConfig: string(yml),
	}
	return cortexPostableUserConfig, nil
}

func (c *PostableUserConfig) UnmarshalYAML(value *yaml.Node) error {
	// cortex/loki actually pass the AM config as a string.
	type cortexPostableUserConfig struct {
		TemplateFiles      map[string]string `yaml:"template_files" json:"template_files"`
		AlertmanagerConfig string            `yaml:"alertmanager_config" json:"alertmanager_config"`
	}

	var tmp cortexPostableUserConfig

	if err := value.Decode(&tmp); err != nil {
		return err
	}

	if err := yaml.Unmarshal([]byte(tmp.AlertmanagerConfig), &c.AlertmanagerConfig); err != nil {
		return err
	}

	c.TemplateFiles = tmp.TemplateFiles
	return nil
}

// swagger:model
type GettableUserConfig struct {
	TemplateFiles      map[string]string         `yaml:"template_files" json:"template_files"`
	AlertmanagerConfig GettableApiAlertingConfig `yaml:"alertmanager_config" json:"alertmanager_config"`

	// amSimple stores a map[string]interface of the decoded alertmanager config.
	// This enables circumventing the underlying alertmanager secret type
	// which redacts itself during encoding.
	amSimple map[string]interface{} `yaml:"-" json:"-"`
}

func (c *GettableUserConfig) UnmarshalYAML(value *yaml.Node) error {
	// cortex/loki actually pass the AM config as a string.
	type cortexGettableUserConfig struct {
		TemplateFiles      map[string]string `yaml:"template_files" json:"template_files"`
		AlertmanagerConfig string            `yaml:"alertmanager_config" json:"alertmanager_config"`
	}

	var tmp cortexGettableUserConfig

	if err := value.Decode(&tmp); err != nil {
		return err
	}

	if err := yaml.Unmarshal([]byte(tmp.AlertmanagerConfig), &c.AlertmanagerConfig); err != nil {
		return err
	}

	if err := yaml.Unmarshal([]byte(tmp.AlertmanagerConfig), &c.amSimple); err != nil {
		return err
	}

	c.TemplateFiles = tmp.TemplateFiles
	return nil
}

func (c *GettableUserConfig) MarshalJSON() ([]byte, error) {
	type plain struct {
		TemplateFiles      map[string]string      `yaml:"template_files" json:"template_files"`
		AlertmanagerConfig map[string]interface{} `yaml:"alertmanager_config" json:"alertmanager_config"`
	}

	tmp := plain{
		TemplateFiles:      c.TemplateFiles,
		AlertmanagerConfig: c.amSimple,
	}

	return json.Marshal(tmp)
}

// GetGrafanaReceiverMap returns a map that associates UUIDs to grafana receivers
func (c *GettableUserConfig) GetGrafanaReceiverMap() map[string]*GettableGrafanaReceiver {
	UIDs := make(map[string]*GettableGrafanaReceiver)
	for _, r := range c.AlertmanagerConfig.Receivers {
		switch r.Type() {
		case GrafanaReceiverType:
			for _, gr := range r.GettableGrafanaReceivers.GrafanaManagedReceivers {
				UIDs[gr.UID] = gr
			}
		default:
		}
	}
	return UIDs
}

type GettableApiAlertingConfig struct {
	Config `yaml:",inline"`

	// Override with our superset receiver type
	Receivers []*GettableApiReceiver `yaml:"receivers,omitempty" json:"receivers,omitempty"`
}

func (c *GettableApiAlertingConfig) UnmarshalJSON(b []byte) error {
	type plain GettableApiAlertingConfig
	if err := json.Unmarshal(b, (*plain)(c)); err != nil {
		return err
	}

	// Since Config implements json.Unmarshaler, we must handle _all_ other fields independently.
	// Otherwise, the json decoder will detect this and only use the embedded type.
	// Additionally, we'll use pointers to slices in order to reference the intended target.
	type overrides struct {
		Receivers *[]*GettableApiReceiver `yaml:"receivers,omitempty" json:"receivers,omitempty"`
	}

	if err := json.Unmarshal(b, &overrides{Receivers: &c.Receivers}); err != nil {
		return err
	}

	return c.validate()
}

// validate ensures that the two routing trees use the correct receiver types.
func (c *GettableApiAlertingConfig) validate() error {
	receivers := make(map[string]struct{}, len(c.Receivers))

	var hasGrafReceivers, hasAMReceivers bool
	for _, r := range c.Receivers {
		receivers[r.Name] = struct{}{}
		switch r.Type() {
		case GrafanaReceiverType:
			hasGrafReceivers = true
		case AlertmanagerReceiverType:
			hasAMReceivers = true
		default:
			continue
		}
	}

	if hasGrafReceivers && hasAMReceivers {
		return fmt.Errorf("cannot mix Alertmanager & Grafana receiver types")
	}

	for _, receiver := range AllReceivers(c.Route) {
		_, ok := receivers[receiver]
		if !ok {
			return fmt.Errorf("unexpected receiver (%s) is undefined", receiver)
		}
	}

	return nil
}

// Config is the top-level configuration for Alertmanager's config files.
type Config struct {
	Global       *config.GlobalConfig  `yaml:"global,omitempty" json:"global,omitempty"`
	Route        *config.Route         `yaml:"route,omitempty" json:"route,omitempty"`
	InhibitRules []*config.InhibitRule `yaml:"inhibit_rules,omitempty" json:"inhibit_rules,omitempty"`
	Templates    []string              `yaml:"templates" json:"templates"`
}

// Config is the entrypoint for the embedded Alertmanager config with the exception of receivers.
// Prometheus historically uses yaml files as the method of configuration and thus some
// post-validation is included in the UnmarshalYAML method. Here we simply run this with
// a noop unmarshaling function in order to benefit from said validation.
func (c *Config) UnmarshalJSON(b []byte) error {
	type plain Config
	if err := json.Unmarshal(b, (*plain)(c)); err != nil {
		return err
	}

	noopUnmarshal := func(_ interface{}) error { return nil }

	if c.Global != nil {
		if err := c.Global.UnmarshalYAML(noopUnmarshal); err != nil {
			return err
		}
	}

	if c.Route == nil {
		return fmt.Errorf("no routes provided")
	}

	// Route is a recursive structure that includes validation in the yaml unmarshaler.
	// Therefore, we'll redirect json -> yaml to utilize these.
	b, err := yaml.Marshal(c.Route)
	if err != nil {
		return errors.Wrap(err, "marshaling route to yaml for validation")
	}
	err = yaml.Unmarshal(b, c.Route)
	if err != nil {
		return errors.Wrap(err, "unmarshaling route for validations")
	}

	if len(c.Route.Receiver) == 0 {
		return fmt.Errorf("root route must specify a default receiver")
	}
	if len(c.Route.Match) > 0 || len(c.Route.MatchRE) > 0 {
		return fmt.Errorf("root route must not have any matchers")
	}

	for _, r := range c.InhibitRules {
		if err := r.UnmarshalYAML(noopUnmarshal); err != nil {
			return err
		}
	}

	return nil
}

type PostableApiAlertingConfig struct {
	Config `yaml:",inline"`

	// Override with our superset receiver type
	Receivers []*PostableApiReceiver `yaml:"receivers,omitempty" json:"receivers,omitempty"`
}

func (c *PostableApiAlertingConfig) UnmarshalJSON(b []byte) error {
	type plain PostableApiAlertingConfig
	if err := json.Unmarshal(b, (*plain)(c)); err != nil {
		return err
	}

	// Since Config implements json.Unmarshaler, we must handle _all_ other fields independently.
	// Otherwise, the json decoder will detect this and only use the embedded type.
	// Additionally, we'll use pointers to slices in order to reference the intended target.
	type overrides struct {
		Receivers *[]*PostableApiReceiver `yaml:"receivers,omitempty" json:"receivers,omitempty"`
	}

	if err := json.Unmarshal(b, &overrides{Receivers: &c.Receivers}); err != nil {
		return err
	}

	return c.validate()
}

// validate ensures that the two routing trees use the correct receiver types.
func (c *PostableApiAlertingConfig) validate() error {
	receivers := make(map[string]struct{}, len(c.Receivers))

	var hasGrafReceivers, hasAMReceivers bool
	for _, r := range c.Receivers {
		receivers[r.Name] = struct{}{}
		switch r.Type() {
		case GrafanaReceiverType:
			hasGrafReceivers = true
		case AlertmanagerReceiverType:
			hasAMReceivers = true
		default:
			continue
		}
	}

	if hasGrafReceivers && hasAMReceivers {
		return fmt.Errorf("cannot mix Alertmanager & Grafana receiver types")
	}

	if hasGrafReceivers {
		// Taken from https://github.com/prometheus/alertmanager/blob/master/config/config.go#L170-L191
		// Check if we have a root route. We cannot check for it in the
		// UnmarshalYAML method because it won't be called if the input is empty
		// (e.g. the config file is empty or only contains whitespace).
		if c.Route == nil {
			return fmt.Errorf("no route provided in config")
		}

		// Check if continue in root route.
		if c.Route.Continue {
			return fmt.Errorf("cannot have continue in root route")
		}
	}

	for _, receiver := range AllReceivers(c.Route) {
		_, ok := receivers[receiver]
		if !ok {
			return fmt.Errorf("unexpected receiver (%s) is undefined", receiver)
		}
	}

	return nil
}

// Type requires validate has been called and just checks the first receiver type
func (c *PostableApiAlertingConfig) ReceiverType() ReceiverType {
	for _, r := range c.Receivers {
		switch r.Type() {
		case GrafanaReceiverType:
			return GrafanaReceiverType
		case AlertmanagerReceiverType:
			return AlertmanagerReceiverType
		default:
			continue
		}
	}
	return EmptyReceiverType
}

// AllReceivers will recursively walk a routing tree and return a list of all the
// referenced receiver names.
func AllReceivers(route *config.Route) (res []string) {
	if route == nil {
		return res
	}

	if route.Receiver != "" {
		res = append(res, route.Receiver)
	}

	for _, subRoute := range route.Routes {
		res = append(res, AllReceivers(subRoute)...)
	}
	return res
}

type GettableGrafanaReceiver struct {
	UID                   string           `json:"uid"`
	Name                  string           `json:"name"`
	Type                  string           `json:"type"`
	DisableResolveMessage bool             `json:"disableResolveMessage"`
	Settings              *simplejson.Json `json:"settings"`
	SecureFields          map[string]bool  `json:"secureFields"`
}

type PostableGrafanaReceiver struct {
	UID                   string            `json:"uid"`
	Name                  string            `json:"name"`
	Type                  string            `json:"type"`
	DisableResolveMessage bool              `json:"disableResolveMessage"`
	Settings              *simplejson.Json  `json:"settings"`
	SecureSettings        map[string]string `json:"secureSettings"`
}

type ReceiverType int

const (
	GrafanaReceiverType ReceiverType = 1 << iota
	AlertmanagerReceiverType
	EmptyReceiverType = GrafanaReceiverType | AlertmanagerReceiverType
)

func (r ReceiverType) String() string {
	switch r {
	case GrafanaReceiverType:
		return "grafana"
	case AlertmanagerReceiverType:
		return "alertmanager"
	case EmptyReceiverType:
		return "empty"
	default:
		return "unknown"
	}
}

// Can determines whether a receiver type can implement another receiver type.
// This is useful as receivers with just names but no contact points
// are valid in all backends.
func (r ReceiverType) Can(other ReceiverType) bool { return r&other != 0 }

// MatchesBackend determines if a config payload can be sent to a particular backend type
func (r ReceiverType) MatchesBackend(backend Backend) error {
	msg := func(backend Backend, receiver ReceiverType) error {
		return fmt.Errorf(
			"unexpected backend type (%s) for receiver type (%s)",
			backend.String(),
			receiver.String(),
		)
	}
	var ok bool
	switch backend {
	case GrafanaBackend:
		ok = r.Can(GrafanaReceiverType)
	case AlertmanagerBackend:
		ok = r.Can(AlertmanagerReceiverType)
	default:
	}
	if !ok {
		return msg(backend, r)
	}
	return nil
}

type GettableApiReceiver struct {
	config.Receiver          `yaml:",inline"`
	GettableGrafanaReceivers `yaml:",inline"`
}

func (r *GettableApiReceiver) UnmarshalJSON(b []byte) error {
	type plain GettableApiReceiver
	if err := json.Unmarshal(b, (*plain)(r)); err != nil {
		return err
	}

	hasGrafanaReceivers := len(r.GettableGrafanaReceivers.GrafanaManagedReceivers) > 0

	if hasGrafanaReceivers {
		if len(r.EmailConfigs) > 0 {
			return fmt.Errorf("cannot have both Alertmanager EmailConfigs & Grafana receivers together")
		}
		if len(r.PagerdutyConfigs) > 0 {
			return fmt.Errorf("cannot have both Alertmanager PagerdutyConfigs & Grafana receivers together")
		}
		if len(r.SlackConfigs) > 0 {
			return fmt.Errorf("cannot have both Alertmanager SlackConfigs & Grafana receivers together")
		}
		if len(r.WebhookConfigs) > 0 {
			return fmt.Errorf("cannot have both Alertmanager WebhookConfigs & Grafana receivers together")
		}
		if len(r.OpsGenieConfigs) > 0 {
			return fmt.Errorf("cannot have both Alertmanager OpsGenieConfigs & Grafana receivers together")
		}
		if len(r.WechatConfigs) > 0 {
			return fmt.Errorf("cannot have both Alertmanager WechatConfigs & Grafana receivers together")
		}
		if len(r.PushoverConfigs) > 0 {
			return fmt.Errorf("cannot have both Alertmanager PushoverConfigs & Grafana receivers together")
		}
		if len(r.VictorOpsConfigs) > 0 {
			return fmt.Errorf("cannot have both Alertmanager VictorOpsConfigs & Grafana receivers together")
		}
	}

	return nil
}

func (r *GettableApiReceiver) Type() ReceiverType {
	if len(r.GettableGrafanaReceivers.GrafanaManagedReceivers) > 0 {
		return GrafanaReceiverType
	}
	return AlertmanagerReceiverType
}

type PostableApiReceiver struct {
	config.Receiver          `yaml:",inline"`
	PostableGrafanaReceivers `yaml:",inline"`
}

func (r *PostableApiReceiver) UnmarshalYAML(unmarshal func(interface{}) error) error {
	if err := unmarshal(&r.PostableGrafanaReceivers); err != nil {
		return err
	}

	if err := unmarshal(&r.Receiver); err != nil {
		return err
	}

	return nil
}

func (r *PostableApiReceiver) UnmarshalJSON(b []byte) error {
	type plain PostableApiReceiver
	if err := json.Unmarshal(b, (*plain)(r)); err != nil {
		return err
	}

	hasGrafanaReceivers := len(r.PostableGrafanaReceivers.GrafanaManagedReceivers) > 0

	if hasGrafanaReceivers {
		if len(r.EmailConfigs) > 0 {
			return fmt.Errorf("cannot have both Alertmanager EmailConfigs & Grafana receivers together")
		}
		if len(r.PagerdutyConfigs) > 0 {
			return fmt.Errorf("cannot have both Alertmanager PagerdutyConfigs & Grafana receivers together")
		}
		if len(r.SlackConfigs) > 0 {
			return fmt.Errorf("cannot have both Alertmanager SlackConfigs & Grafana receivers together")
		}
		if len(r.WebhookConfigs) > 0 {
			return fmt.Errorf("cannot have both Alertmanager WebhookConfigs & Grafana receivers together")
		}
		if len(r.OpsGenieConfigs) > 0 {
			return fmt.Errorf("cannot have both Alertmanager OpsGenieConfigs & Grafana receivers together")
		}
		if len(r.WechatConfigs) > 0 {
			return fmt.Errorf("cannot have both Alertmanager WechatConfigs & Grafana receivers together")
		}
		if len(r.PushoverConfigs) > 0 {
			return fmt.Errorf("cannot have both Alertmanager PushoverConfigs & Grafana receivers together")
		}
		if len(r.VictorOpsConfigs) > 0 {
			return fmt.Errorf("cannot have both Alertmanager VictorOpsConfigs & Grafana receivers together")
		}
	}
	return nil
}

func (r *PostableApiReceiver) Type() ReceiverType {
	if len(r.PostableGrafanaReceivers.GrafanaManagedReceivers) > 0 {
		return GrafanaReceiverType
	}

	cpy := r.Receiver
	cpy.Name = ""
	if reflect.ValueOf(cpy).IsZero() {
		return EmptyReceiverType
	}

	return AlertmanagerReceiverType
}

type GettableGrafanaReceivers struct {
	GrafanaManagedReceivers []*GettableGrafanaReceiver `yaml:"grafana_managed_receiver_configs,omitempty" json:"grafana_managed_receiver_configs,omitempty"`
}

type PostableGrafanaReceivers struct {
	GrafanaManagedReceivers []*PostableGrafanaReceiver `yaml:"grafana_managed_receiver_configs,omitempty" json:"grafana_managed_receiver_configs,omitempty"`
}

<<<<<<< HEAD
type EncryptFn func(payload []byte, scope secrets.EncryptionOptions) ([]byte, error)
=======
type EncryptFn func(ctx context.Context, payload []byte, secret string) ([]byte, error)
>>>>>>> 698ed15f

func processReceiverConfigs(c []*PostableApiReceiver, encrypt EncryptFn) error {
	seenUIDs := make(map[string]struct{})
	// encrypt secure settings for storing them in DB
	for _, r := range c {
		switch r.Type() {
		case GrafanaReceiverType:
			for _, gr := range r.PostableGrafanaReceivers.GrafanaManagedReceivers {
				for k, v := range gr.SecureSettings {
<<<<<<< HEAD
					encryptedData, err := encrypt([]byte(v), secrets.WithoutScope())
=======
					encryptedData, err := encrypt(context.Background(), []byte(v), setting.SecretKey)
>>>>>>> 698ed15f
					if err != nil {
						return fmt.Errorf("failed to encrypt secure settings: %w", err)
					}
					gr.SecureSettings[k] = base64.StdEncoding.EncodeToString(encryptedData)
				}
				if gr.UID == "" {
					retries := 5
					for i := 0; i < retries; i++ {
						gen := util.GenerateShortUID()
						_, ok := seenUIDs[gen]
						if !ok {
							gr.UID = gen
							break
						}
					}
					if gr.UID == "" {
						return fmt.Errorf("all %d attempts to generate UID for receiver have failed; please retry", retries)
					}
				}
				seenUIDs[gr.UID] = struct{}{}
			}
		default:
		}
	}
	return nil
}<|MERGE_RESOLUTION|>--- conflicted
+++ resolved
@@ -9,23 +9,13 @@
 	"time"
 
 	"github.com/go-openapi/strfmt"
-<<<<<<< HEAD
+	"github.com/grafana/grafana/pkg/components/simplejson"
 	"github.com/grafana/grafana/pkg/services/secrets"
-=======
-	"github.com/grafana/grafana/pkg/components/simplejson"
-	"github.com/grafana/grafana/pkg/setting"
 	"github.com/grafana/grafana/pkg/util"
->>>>>>> 698ed15f
 	"github.com/pkg/errors"
 	amv2 "github.com/prometheus/alertmanager/api/v2/models"
 	"github.com/prometheus/alertmanager/config"
 	"gopkg.in/yaml.v3"
-<<<<<<< HEAD
-
-	"github.com/grafana/grafana/pkg/components/simplejson"
-	"github.com/grafana/grafana/pkg/util"
-=======
->>>>>>> 698ed15f
 )
 
 // swagger:route POST /api/alertmanager/{Recipient}/config/api/v1/alerts alertmanager RoutePostAlertingConfig
@@ -931,11 +921,7 @@
 	GrafanaManagedReceivers []*PostableGrafanaReceiver `yaml:"grafana_managed_receiver_configs,omitempty" json:"grafana_managed_receiver_configs,omitempty"`
 }
 
-<<<<<<< HEAD
-type EncryptFn func(payload []byte, scope secrets.EncryptionOptions) ([]byte, error)
-=======
-type EncryptFn func(ctx context.Context, payload []byte, secret string) ([]byte, error)
->>>>>>> 698ed15f
+type EncryptFn func(ctx context.Context, payload []byte, scope secrets.EncryptionOptions) ([]byte, error)
 
 func processReceiverConfigs(c []*PostableApiReceiver, encrypt EncryptFn) error {
 	seenUIDs := make(map[string]struct{})
@@ -945,11 +931,7 @@
 		case GrafanaReceiverType:
 			for _, gr := range r.PostableGrafanaReceivers.GrafanaManagedReceivers {
 				for k, v := range gr.SecureSettings {
-<<<<<<< HEAD
-					encryptedData, err := encrypt([]byte(v), secrets.WithoutScope())
-=======
-					encryptedData, err := encrypt(context.Background(), []byte(v), setting.SecretKey)
->>>>>>> 698ed15f
+					encryptedData, err := encrypt(context.Background(), []byte(v), secrets.WithoutScope())
 					if err != nil {
 						return fmt.Errorf("failed to encrypt secure settings: %w", err)
 					}
