--- conflicted
+++ resolved
@@ -356,14 +356,9 @@
     {
       "metadata": {
         "name": "alertingSimplifiedRouting",
-<<<<<<< HEAD
         "resourceVersion": "1745491786560",
         "creationTimestamp": "2023-11-10T13:14:39Z",
         "deletionTimestamp": "2025-05-06T07:23:50Z"
-=======
-        "resourceVersion": "1743693517832",
-        "creationTimestamp": "2023-11-10T13:14:39Z"
->>>>>>> 7a2fc797
       },
       "spec": {
         "description": "Enables users to easily configure alert notifications by specifying a contact point directly when editing or creating an alert rule",
