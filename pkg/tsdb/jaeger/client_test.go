package jaeger

import (
	"context"
	"encoding/json"
	"errors"
	"net/http"
	"net/http/httptest"
	"testing"

	"github.com/grafana/grafana-plugin-sdk-go/backend"
	"github.com/grafana/grafana-plugin-sdk-go/backend/log"
	"github.com/stretchr/testify/assert"
)

func TestJaegerClient_Services(t *testing.T) {
	tests := []struct {
		name           string
		mockResponse   string
		mockStatusCode int
		mockStatus     string
		expectedResult []string
		expectError    bool
		expectedError  error
	}{
		{
			name:           "Successful response",
			mockResponse:   `{"data": ["service1", "service2"], "total": 2, "limit": 0, "offset": 0}`,
			mockStatusCode: http.StatusOK,
			mockStatus:     "OK",
			expectedResult: []string{"service1", "service2"},
			expectError:    false,
			expectedError:  nil,
		},
		{
			name:           "Non-200 response",
			mockResponse:   "",
			mockStatusCode: http.StatusInternalServerError,
			mockStatus:     "Internal Server Error",
			expectedResult: []string{},
			expectError:    true,
			expectedError:  errors.New("Internal Server Error"),
		},
		{
			name:           "Invalid JSON response",
			mockResponse:   `{invalid json`,
			mockStatusCode: http.StatusOK,
			mockStatus:     "OK",
			expectedResult: []string{},
			expectError:    true,
			expectedError:  &json.SyntaxError{},
		},
	}

	for _, tt := range tests {
		t.Run(tt.name, func(t *testing.T) {
			server := httptest.NewServer(http.HandlerFunc(func(w http.ResponseWriter, r *http.Request) {
				w.WriteHeader(tt.mockStatusCode)
				_, _ = w.Write([]byte(tt.mockResponse))
			}))
			defer server.Close()

<<<<<<< HEAD
			client, err := New(server.URL, server.Client(), log.NewNullLogger(), backend.DataSourceInstanceSettings{})
=======
			client, err := New(server.URL, server.Client(), log.NewNullLogger(), false)
>>>>>>> ec2cd53b
			assert.NoError(t, err)

			services, err := client.Services()

			if tt.expectError {
				assert.Error(t, err)
				if tt.expectedError != nil {
					assert.IsType(t, tt.expectedError, err)
				}
			} else {
				assert.NoError(t, err)
				assert.Equal(t, tt.expectedResult, services)
			}
		})
	}
}

func TestJaegerClient_Operations(t *testing.T) {
	tests := []struct {
		name           string
		service        string
		mockResponse   string
		mockStatusCode int
		mockStatus     string
		expectedResult []string
		expectError    bool
		expectedError  error
	}{
		{
			name:           "Successful response",
			service:        "test-service",
			mockResponse:   `{"data": ["operation1", "operation2"], "total": 2, "limit": 0, "offset": 0}`,
			mockStatusCode: http.StatusOK,
			mockStatus:     "OK",
			expectedResult: []string{"operation1", "operation2"},
			expectError:    false,
			expectedError:  nil,
		},
		{
			name:           "Non-200 response",
			service:        "test-service",
			mockResponse:   "",
			mockStatusCode: http.StatusInternalServerError,
			mockStatus:     "Internal Server Error",
			expectedResult: []string{},
			expectError:    true,
			expectedError:  errors.New("Internal Server Error"),
		},
		{
			name:           "Invalid JSON response",
			service:        "test-service",
			mockResponse:   `{invalid json`,
			mockStatusCode: http.StatusOK,
			mockStatus:     "OK",
			expectedResult: []string{},
			expectError:    true,
			expectedError:  &json.SyntaxError{},
		},
		{
			name:           "Service with special characters",
			service:        "test/service:1",
			mockResponse:   `{"data": ["operation1"], "total": 1, "limit": 0, "offset": 0}`,
			mockStatusCode: http.StatusOK,
			mockStatus:     "OK",
			expectedResult: []string{"operation1"},
			expectError:    false,
			expectedError:  nil,
		},
		{
			name:           "Empty service",
			service:        "",
			mockResponse:   `{"data": [], "total": 0, "limit": 0, "offset": 0}`,
			mockStatusCode: http.StatusOK,
			mockStatus:     "OK",
			expectedResult: []string{},
			expectError:    false,
			expectedError:  nil,
		},
	}

	for _, tt := range tests {
		t.Run(tt.name, func(t *testing.T) {
			server := httptest.NewServer(http.HandlerFunc(func(w http.ResponseWriter, r *http.Request) {
				w.WriteHeader(tt.mockStatusCode)
				_, _ = w.Write([]byte(tt.mockResponse))
			}))
			defer server.Close()

<<<<<<< HEAD
			client, err := New(server.URL, server.Client(), log.NewNullLogger(), backend.DataSourceInstanceSettings{})
=======
			client, err := New(server.URL, server.Client(), log.NewNullLogger(), false)
>>>>>>> ec2cd53b
			assert.NoError(t, err)

			operations, err := client.Operations(tt.service)

			if tt.expectError {
				assert.Error(t, err)
				if tt.expectedError != nil {
					assert.IsType(t, tt.expectedError, err)
				}
			} else {
				assert.NoError(t, err)
				assert.Equal(t, tt.expectedResult, operations)
			}
		})
	}
}

func TestJaegerClient_Trace(t *testing.T) {
	tests := []struct {
		name               string
		traceId            string
		traceIdTimeEnabled bool
		start              int64
		end                int64
		mockResponse       string
		mockStatusCode     int
		mockStatus         string
		expectedURL        string
		expectError        bool
		expectedError      error
	}{
		{
			name:               "Successful response with time params enabled",
			traceId:            "abc123",
			traceIdTimeEnabled: true,
			start:              1000,
			end:                2000,
			mockResponse:       `{"data":[{"traceID":"abc123"}]}`,
			mockStatusCode:     http.StatusOK,
			mockStatus:         "OK",
			expectedURL:        "/api/traces/abc123?end=2000&start=1000",
			expectError:        false,
			expectedError:      nil,
		},
		{
			name:               "Successful response with time params disabled",
			traceId:            "abc123",
			traceIdTimeEnabled: false,
			start:              1000,
			end:                2000,
			mockResponse:       `{"data":[{"traceID":"abc123"}]}`,
			mockStatusCode:     http.StatusOK,
			mockStatus:         "OK",
			expectedURL:        "/api/traces/abc123",
			expectError:        false,
			expectedError:      nil,
		},
		{
			name:               "Non-200 response",
			traceId:            "abc123",
			traceIdTimeEnabled: true,
			start:              1000,
			end:                2000,
			mockResponse:       "",
			mockStatusCode:     http.StatusInternalServerError,
			mockStatus:         "Internal Server Error",
			expectedURL:        "/api/traces/abc123?end=2000&start=1000",
			expectError:        true,
			expectedError:      backend.PluginError(errors.New("Internal Server Error")),
		},
		{
			name:               "Invalid JSON response",
			traceId:            "abc123",
			traceIdTimeEnabled: true,
			start:              1000,
			end:                2000,
			mockResponse:       `{invalid json`,
			mockStatusCode:     http.StatusOK,
			mockStatus:         "OK",
			expectedURL:        "/api/traces/abc123?end=2000&start=1000",
			expectError:        true,
			expectedError:      &json.SyntaxError{},
		},
		{
			name:               "Empty trace ID",
			traceId:            "",
			traceIdTimeEnabled: true,
			start:              1000,
			end:                2000,
			mockResponse:       `{"data":[]}`,
			mockStatusCode:     http.StatusOK,
			mockStatus:         "OK",
			expectedURL:        "",
			expectError:        true,
			expectedError:      backend.DownstreamError(errors.New("traceID is empty")),
		},
	}

	for _, tt := range tests {
		t.Run(tt.name, func(t *testing.T) {
			var actualURL string
			server := httptest.NewServer(http.HandlerFunc(func(w http.ResponseWriter, r *http.Request) {
				actualURL = r.URL.String()
				w.WriteHeader(tt.mockStatusCode)
				_, _ = w.Write([]byte(tt.mockResponse))
			}))
			defer server.Close()

			client, err := New(server.URL, server.Client(), log.NewNullLogger(), tt.traceIdTimeEnabled)
			assert.NoError(t, err)

			trace, err := client.Trace(context.Background(), tt.traceId, tt.start, tt.end)

			if tt.expectError {
				assert.Error(t, err)
				if tt.expectedError != nil {
					assert.IsType(t, tt.expectedError, err)
				}
			} else {
				assert.NoError(t, err)
				assert.NotNil(t, trace)
			}
			assert.Equal(t, tt.expectedURL, actualURL)
		})
	}
}<|MERGE_RESOLUTION|>--- conflicted
+++ resolved
@@ -60,11 +60,7 @@
 			}))
 			defer server.Close()
 
-<<<<<<< HEAD
-			client, err := New(server.URL, server.Client(), log.NewNullLogger(), backend.DataSourceInstanceSettings{})
-=======
-			client, err := New(server.URL, server.Client(), log.NewNullLogger(), false)
->>>>>>> ec2cd53b
+			client, err := New(server.URL, server.Client(), log.NewNullLogger(), backend.DataSourceInstanceSettings{}, false)
 			assert.NoError(t, err)
 
 			services, err := client.Services()
@@ -153,11 +149,7 @@
 			}))
 			defer server.Close()
 
-<<<<<<< HEAD
-			client, err := New(server.URL, server.Client(), log.NewNullLogger(), backend.DataSourceInstanceSettings{})
-=======
-			client, err := New(server.URL, server.Client(), log.NewNullLogger(), false)
->>>>>>> ec2cd53b
+			client, err := New(server.URL, server.Client(), log.NewNullLogger(), backend.DataSourceInstanceSettings{}, false)
 			assert.NoError(t, err)
 
 			operations, err := client.Operations(tt.service)
