--- conflicted
+++ resolved
@@ -57,11 +57,7 @@
     // If there are no recent trails, don't show home page and create a new trail
     if (!getTrailStore().recent.length) {
       const trail = newMetricsTrail(getDatasourceForNewTrail());
-<<<<<<< HEAD
-      return <Navigate to={getUrlForTrail(trail)} />;
-=======
       return <Navigate replace to={getUrlForTrail(trail)} />;
->>>>>>> f55f7f26
     }
 
     return (
