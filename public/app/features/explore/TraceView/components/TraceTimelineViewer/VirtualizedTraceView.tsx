--- conflicted
+++ resolved
@@ -200,14 +200,14 @@
 ): RowState[] {
   return trace
     ? generateRowStates(
-      trace.spans,
-      childrenHiddenIDs,
-      detailStates,
-      findMatchesIDs,
-      showSpanFilterMatchesOnly,
-      showCriticalPathSpansOnly,
-      criticalPath
-    )
+        trace.spans,
+        childrenHiddenIDs,
+        detailStates,
+        findMatchesIDs,
+        showSpanFilterMatchesOnly,
+        showCriticalPathSpansOnly,
+        criticalPath
+      )
     : [];
 }
 
@@ -560,12 +560,9 @@
       traceFlameGraphs,
       setTraceFlameGraphs,
       setRedrawListView,
-<<<<<<< HEAD
-      detailAttributeItemToggle
-=======
+      detailAttributeItemToggle,
       timeRange,
       app,
->>>>>>> ec94e5b7
     } = this.props;
     const detailState = detailStates.get(spanID);
     if (!trace || !detailState) {
