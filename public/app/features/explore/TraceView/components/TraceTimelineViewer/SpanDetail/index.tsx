--- conflicted
+++ resolved
@@ -15,11 +15,6 @@
 import { css } from '@emotion/css';
 import { SpanStatusCode } from '@opentelemetry/api';
 import cx from 'classnames';
-<<<<<<< HEAD
-import * as React from 'react';
-import { useMemo } from 'react';
-=======
->>>>>>> ec94e5b7
 
 import {
   CoreApp,
@@ -145,43 +140,6 @@
 
 export type TraceFlameGraphs = {
   [spanID: string]: DataFrame;
-};
-
-const createLinkButton = (
-  link: SpanLinkDef,
-  datasourceType: string,
-  type: SpanLinkType,
-  title: string,
-  icon: IconName
-) => {
-  return (
-    <DataLinkButton
-      link={{
-        ...link,
-        title: title,
-        target: '_blank',
-        origin: link.field,
-        onClick: (event: React.MouseEvent) => {
-          // DataLinkButton assumes if you provide an onClick event you would want to prevent default behavior like navigation
-          // In this case, if an onClick is not defined, restore navigation to the provided href while keeping the tracking
-          // this interaction will not be tracked with link right clicks
-          reportInteraction('grafana_traces_trace_view_span_link_clicked', {
-            datasourceType: datasourceType,
-            grafana_version: config.buildInfo.version,
-            type,
-            location: 'spanDetails',
-          });
-
-          if (link.onClick) {
-            link.onClick?.(event);
-          } else {
-            locationService.push(link.href);
-          }
-        },
-      }}
-      buttonProps={{ icon }}
-    />
-  );
 };
 
 export type SpanDetailProps = {
@@ -335,52 +293,7 @@
     });
   }
 
-<<<<<<< HEAD
-  const { links, logLinkButton, profileLinkButton, sessionLinkButton } = useMemo(() => {
-    const links = createSpanLink?.(span) ?? [];
-
-    let logLinkButton: JSX.Element | null = null;
-    let profileLinkButton: JSX.Element | null = null;
-    let sessionLinkButton: JSX.Element | null = null;
-
-    const logsLink = links.filter((link) => link.type === SpanLinkType.Logs);
-    if (logsLink && logsLink.length > 0) {
-      logLinkButton = createLinkButton(logsLink[0], datasourceType, SpanLinkType.Logs, 'Logs for this span', 'gf-logs');
-    }
-
-    const profilesLink = links.filter(
-      (link) => link.type === SpanLinkType.Profiles && link.title === RelatedProfilesTitle
-    );
-    if (profilesLink && profilesLink.length > 0) {
-      profileLinkButton = createLinkButton(
-        profilesLink[0],
-        datasourceType,
-        SpanLinkType.Profiles,
-        'Profiles for this span',
-        'link'
-      );
-    }
-
-    const sessionLink = links.filter((link) => link.type === SpanLinkType.Session);
-    if (sessionLink && sessionLink.length > 0) {
-      sessionLinkButton = createLinkButton(
-        sessionLink[0],
-        datasourceType,
-        SpanLinkType.Session,
-        'Session for this span',
-        'frontend-observability'
-      );
-    }
-
-    return {
-      links,
-      logLinkButton,
-      profileLinkButton,
-      sessionLinkButton,
-    };
-  }, [span, createSpanLink, datasourceType]);
-=======
-  const { profileLinkButtons, logLinkButton, sessionLinkButton } = getSpanDetailLinkButtons({
+  const { profileLinkButtons, logLinkButton, sessionLinkButton, links } = getSpanDetailLinkButtons({
     span,
     createSpanLink,
     datasourceType,
@@ -388,7 +301,6 @@
     timeRange,
     app,
   });
->>>>>>> ec94e5b7
 
   const focusSpanLink = createFocusSpanLink(traceID, spanID);
   const operationResult = span.tags.find((tag) => ['http.status_code', 'http.response.status_code'].includes(tag.key));
