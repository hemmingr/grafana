import { css } from '@emotion/css';
import { DragDropContext, Draggable, Droppable, DropResult } from '@hello-pangea/dnd';
import { useCallback, useMemo } from 'react';

import {
  DataTransformerID,
  GrafanaTheme2,
  standardTransformers,
  TransformerRegistryItem,
  TransformerUIProps,
  TransformerCategory,
} from '@grafana/data';
<<<<<<< HEAD
import {
  createOrderFieldsComparer,
  FieldOrdering,
  LabelSort,
  Order,
} from '@grafana/data/src/transformations/transformers/order';
import { OrganizeFieldsTransformerOptions } from '@grafana/data/src/transformations/transformers/organize';
=======
import { createOrderFieldsComparer, OrganizeFieldsTransformerOptions } from '@grafana/data/internal';
>>>>>>> 9f7df8b7
import {
  Input,
  IconButton,
  Icon,
  FieldValidationMessage,
  useStyles2,
  Stack,
  InlineLabel,
  Text,
  Box,
  InlineField,
  InlineFieldRow,
  RadioButtonGroup,
} from '@grafana/ui';
import { t } from 'app/core/internationalization';

import { getTransformationContent } from '../docs/getTransformationContent';
import { getDistinctLabels, useAllFieldNamesFromDataFrames } from '../utils';

interface OrganizeFieldsTransformerEditorProps extends TransformerUIProps<OrganizeFieldsTransformerOptions> {}

const FIELD_NAME = 'fieldName';

const OrganizeFieldsTransformerEditor = ({ options, input, onChange }: OrganizeFieldsTransformerEditorProps) => {
  const { indexByName, excludeByName, renameByName, includeByName } = options;

  const fieldNames = useAllFieldNamesFromDataFrames(input);
  const orderedFieldNames = useMemo(() => orderFieldNamesByIndex(fieldNames, indexByName), [fieldNames, indexByName]);
  const allLabels: LabelSort[] = Array.from(getDistinctLabels(input)).map((label) => {
    const sortedLabel = (options.labelSort ?? []).find((sortedLabel) => sortedLabel.labelName === label);
    return { labelName: label, index: sortedLabel?.index ?? 0, order: sortedLabel?.order ?? Order.Off };
  });
  const filterType = includeByName && Object.keys(includeByName).length > 0 ? 'include' : 'exclude';

  const onToggleVisibility = useCallback(
    (field: string, shouldExclude: boolean) => {
      onChange({
        ...options,
        excludeByName: {
          ...excludeByName,
          [field]: shouldExclude,
        },
      });
    },
    [onChange, options, excludeByName]
  );

  const onToggleVisibilityInclude = useCallback(
    (field: string, shouldInclude: boolean) => {
      const pendingState = {
        ...options,
        includeByName: {
          ...includeByName,
          [field]: !shouldInclude,
        },
      };
      onChange(pendingState);
    },
    [onChange, options, includeByName]
  );

  const onDragEndFields = useCallback(
    (result: DropResult) => {
      if (!result || !result.destination) {
        return;
      }

      const startIndex = result.source.index;
      const endIndex = result.destination.index;

      if (startIndex === endIndex) {
        return;
      }

      onChange({
        ...options,
        indexByName: reorderToIndex(fieldNames, startIndex, endIndex),
      });
    },
    [onChange, options, fieldNames]
  );

  const onDragEndLabels = useCallback(
    (result: DropResult) => {
      if (!result || !result.destination) {
        return;
      }
      const isFieldName = result.draggableId === FIELD_NAME;
      const labelName = 'todo';

      onChange({
        ...options,
      });
    },
    [onChange, options]
  );

  const onRenameField = useCallback(
    (from: string, to: string) => {
      onChange({
        ...options,
        renameByName: {
          ...options.renameByName,
          [from]: to,
        },
      });
    },
    [onChange, options]
  );

  const onChangeSort = useCallback(
    (isFieldName: boolean, labelName: string, sortOrder: Order) => {
      if (isFieldName) {
        onChange({ ...options, fieldNameSort: { ...options.fieldNameSort, order: sortOrder } });
      } else {
        const optionsLabels = options.labelSort ?? [];
        const fieldOptionsIdx = optionsLabels.findIndex((label) => label.labelName === labelName);
        if (fieldOptionsIdx === -1) {
          //  not found in options, add
          const labelIndex = allLabels.findIndex((label) => label.labelName === labelName);
          const newLabelSort: LabelSort = { labelName, index: labelIndex, order: sortOrder };
          onChange({ ...options, labelSort: [...optionsLabels, newLabelSort] });
        } else {
          let labelSort = optionsLabels[fieldOptionsIdx];
          const newLabelSortArr = optionsLabels.filter((v, i) => i !== fieldOptionsIdx);
          if (sortOrder !== Order.Off) {
            labelSort.order = sortOrder;
            newLabelSortArr.push(labelSort);
          }
          onChange({ ...options, labelSort: newLabelSortArr });
        }
      }
    },
    [allLabels, onChange, options]
  );

  // Show warning that we only apply the first frame
  if (input.length > 1) {
    return (
      <FieldValidationMessage>
        Organize fields only works with a single frame. Consider applying a join transformation or filtering the input
        first.
      </FieldValidationMessage>
    );
  }

  const styles = useStyles2(getDraggableStyles);

  return (
    <>
      <InlineFieldRow>
        <InlineField label={'Field Order'}>
          <RadioButtonGroup
            options={[
              { label: 'Manual', value: FieldOrdering.Manual },
              { label: 'Auto', value: FieldOrdering.Auto },
            ]}
            value={options.fieldOrder ?? FieldOrdering.Manual}
            onChange={(v) => onChange({ ...options, fieldOrder: v })}
          />
        </InlineField>
      </InlineFieldRow>
      <DragDropContext onDragEnd={onDragEndLabels}>
        {options.fieldOrder === FieldOrdering.Auto && (
          <Droppable droppableId="sortable-labels-transformer" direction="vertical">
            {(provided) => {
              return (
                <div ref={provided.innerRef} {...provided.droppableProps} className={styles.labelsDraggable}>
                  {allLabels.map((label, idx) => (
                    <DraggableLabel
                      labelKeyName={label.labelName}
                      index={idx}
                      isFieldName={false}
                      onChangeSort={onChangeSort}
                      order={label.order}
                    />
                  ))}
                  <DraggableLabel
                    labelKeyName={'Field Name'}
                    index={allLabels.length}
                    isFieldName={true}
                    onChangeSort={onChangeSort}
                    order={options.fieldNameSort?.order}
                  />
                </div>
              );
            }}
          </Droppable>
        )}
      </DragDropContext>

      <DragDropContext onDragEnd={onDragEndFields}>
        <Droppable droppableId="sortable-fields-transformer" direction="vertical">
          {(provided) => (
            <div ref={provided.innerRef} {...provided.droppableProps}>
              {orderedFieldNames.map((fieldName, index) => {
                const isIncludeFilter = includeByName && fieldName in includeByName ? includeByName[fieldName] : false;
                const isVisible = filterType === 'include' ? isIncludeFilter : !excludeByName[fieldName];
                const onToggleFunction = filterType === 'include' ? onToggleVisibilityInclude : onToggleVisibility;

                return (
                  <DraggableFieldName
                    fieldName={fieldName}
                    renamedFieldName={renameByName[fieldName]}
                    index={index}
                    onToggleVisibility={onToggleFunction}
                    onRenameField={onRenameField}
                    visible={isVisible}
                    key={fieldName}
                    isDragDisabled={options.fieldOrder === FieldOrdering.Auto}
                  />
                );
              })}
              {provided.placeholder}
            </div>
          )}
        </Droppable>
      </DragDropContext>
    </>
  );
};

const getDraggableStyles = (theme: GrafanaTheme2) => ({
  labelsDraggable: css({
    marginBottom: theme.spacing(3),
  }),
});

OrganizeFieldsTransformerEditor.displayName = 'OrganizeFieldsTransformerEditor';

interface DraggableFieldProps {
  fieldName: string;
  renamedFieldName?: string;
  index: number;
  visible: boolean;
  onToggleVisibility: (fieldName: string, isVisible: boolean) => void;
  onRenameField: (from: string, to: string) => void;
  isDragDisabled: boolean;
}

const DraggableFieldName = ({
  fieldName,
  renamedFieldName,
  index,
  visible,
  onToggleVisibility,
  onRenameField,
  isDragDisabled,
}: DraggableFieldProps) => {
  const styles = useStyles2(getFieldNameStyles);

  return (
    <Draggable draggableId={fieldName} index={index} isDragDisabled={isDragDisabled}>
      {(provided) => (
        <Box display="flex" gap={0} ref={provided.innerRef} {...provided.draggableProps}>
          <InlineLabel width={60} as="div">
            <Stack gap={0} justifyContent="flex-start" alignItems="center" width="100%">
<<<<<<< HEAD
              {!isDragDisabled && (
                <span {...provided.dragHandleProps}>
                  <Icon name="draggabledots" title="Drag and drop to reorder" size="lg" className={styles.draggable} />
                </span>
              )}
=======
              <span {...provided.dragHandleProps}>
                <Icon
                  name="draggabledots"
                  title={t(
                    'transformers.draggable-field-name.title-drag-and-drop-to-reorder',
                    'Drag and drop to reorder'
                  )}
                  size="lg"
                  className={styles.draggable}
                />
              </span>
>>>>>>> 9f7df8b7
              <IconButton
                className={styles.toggle}
                size="md"
                name={visible ? 'eye' : 'eye-slash'}
                onClick={() => onToggleVisibility(fieldName, visible)}
                tooltip={visible ? 'Disable' : 'Enable'}
              />
              <Text truncate={true} element="p" variant="bodySmall" weight="bold">
                {fieldName}
              </Text>
            </Stack>
          </InlineLabel>
          <Input
            defaultValue={renamedFieldName || ''}
            placeholder={`Rename ${fieldName}`}
            onBlur={(event) => onRenameField(fieldName, event.currentTarget.value)}
          />
        </Box>
      )}
    </Draggable>
  );
};

DraggableFieldName.displayName = 'DraggableFieldName';

interface DraggableLabelProps {
  labelKeyName: string;
  index: number;
  order?: Order;
  isFieldName: boolean;
  onChangeSort: (isFieldName: boolean, labelName: string, order: Order) => void;
}

const DraggableLabel = ({ labelKeyName, index, order, isFieldName, onChangeSort }: DraggableLabelProps) => {
  const styles = useStyles2(getFieldNameStyles);

  return (
    <Draggable draggableId={isFieldName ? FIELD_NAME : `label-${labelKeyName}`} index={index}>
      {(provided) => (
        <Box marginBottom={0.5} display="flex" gap={0} ref={provided.innerRef} {...provided.draggableProps}>
          <InlineLabel width={60} as="div">
            <Stack gap={3} justifyContent="flex-start" alignItems="center" width="100%">
              <span {...provided.dragHandleProps}>
                <Icon name="draggabledots" title="Drag and drop to reorder" size="lg" className={styles.draggable} />
              </span>

              <Text truncate={true} element="p" variant="bodySmall" weight="bold">
                {!isFieldName && 'Label:'} {labelKeyName}
              </Text>
            </Stack>
          </InlineLabel>
          <RadioButtonGroup
            options={[
              { label: 'Off', value: Order.Off },
              { label: 'ASC', value: Order.Asc },
              { label: 'DESC', value: Order.Desc },
            ]}
            value={order ?? Order.Off}
            onChange={(v) => {
              onChangeSort(isFieldName, labelKeyName, v);
            }}
          />
        </Box>
      )}
    </Draggable>
  );
};

DraggableLabel.displayName = 'DraggableLabel';

const getFieldNameStyles = (theme: GrafanaTheme2) => ({
  toggle: css({
    margin: theme.spacing(0, 1),
    color: theme.colors.text.secondary,
  }),
  draggable: css({
    opacity: 0.4,
    '&:hover': {
      color: theme.colors.text.maxContrast,
    },
  }),
});

const reorderToIndex = (fieldNames: string[], startIndex: number, endIndex: number) => {
  const result = Array.from(fieldNames);
  const [removed] = result.splice(startIndex, 1);
  result.splice(endIndex, 0, removed);

  return result.reduce<Record<string, number>>((nameByIndex, fieldName, index) => {
    nameByIndex[fieldName] = index;
    return nameByIndex;
  }, {});
};

const orderFieldNamesByIndex = (fieldNames: string[], indexByName: Record<string, number> = {}): string[] => {
  if (!indexByName || Object.keys(indexByName).length === 0) {
    return fieldNames;
  }
  const comparer = createOrderFieldsComparer(indexByName);
  return fieldNames.sort(comparer);
};

export const organizeFieldsTransformRegistryItem: TransformerRegistryItem<OrganizeFieldsTransformerOptions> = {
  id: DataTransformerID.organize,
  editor: OrganizeFieldsTransformerEditor,
  transformation: standardTransformers.organizeFieldsTransformer,
  name: standardTransformers.organizeFieldsTransformer.name,
  description:
    "Allows the user to re-order, hide, or rename fields / columns. Useful when data source doesn't allow overrides for visualizing data.",
  categories: new Set([TransformerCategory.ReorderAndRename]),
  help: getTransformationContent(DataTransformerID.organize).helperDocs,
};<|MERGE_RESOLUTION|>--- conflicted
+++ resolved
@@ -10,17 +10,13 @@
   TransformerUIProps,
   TransformerCategory,
 } from '@grafana/data';
-<<<<<<< HEAD
 import {
   createOrderFieldsComparer,
-  FieldOrdering,
   LabelSort,
   Order,
-} from '@grafana/data/src/transformations/transformers/order';
-import { OrganizeFieldsTransformerOptions } from '@grafana/data/src/transformations/transformers/organize';
-=======
-import { createOrderFieldsComparer, OrganizeFieldsTransformerOptions } from '@grafana/data/internal';
->>>>>>> 9f7df8b7
+  FieldOrdering,
+  OrganizeFieldsTransformerOptions,
+} from '@grafana/data/internal';
 import {
   Input,
   IconButton,
@@ -278,25 +274,19 @@
         <Box display="flex" gap={0} ref={provided.innerRef} {...provided.draggableProps}>
           <InlineLabel width={60} as="div">
             <Stack gap={0} justifyContent="flex-start" alignItems="center" width="100%">
-<<<<<<< HEAD
               {!isDragDisabled && (
                 <span {...provided.dragHandleProps}>
-                  <Icon name="draggabledots" title="Drag and drop to reorder" size="lg" className={styles.draggable} />
+                  <Icon
+                    name="draggabledots"
+                    title={t(
+                      'transformers.draggable-field-name.title-drag-and-drop-to-reorder',
+                      'Drag and drop to reorder'
+                    )}
+                    size="lg"
+                    className={styles.draggable}
+                  />
                 </span>
               )}
-=======
-              <span {...provided.dragHandleProps}>
-                <Icon
-                  name="draggabledots"
-                  title={t(
-                    'transformers.draggable-field-name.title-drag-and-drop-to-reorder',
-                    'Drag and drop to reorder'
-                  )}
-                  size="lg"
-                  className={styles.draggable}
-                />
-              </span>
->>>>>>> 9f7df8b7
               <IconButton
                 className={styles.toggle}
                 size="md"
