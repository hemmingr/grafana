--- conflicted
+++ resolved
@@ -9,11 +9,7 @@
 import { removePluginFromNavTree } from 'app/core/reducers/navBarTree';
 import { useDispatch } from 'app/types';
 
-<<<<<<< HEAD
-import { pluginRequiresRestartForInstall } from '../../helpers';
-=======
-import { isDisabledAngularPlugin } from '../../helpers';
->>>>>>> 0a1dcfc1
+import { isDisabledAngularPlugin, pluginRequiresRestartForInstall } from '../../helpers';
 import {
   useInstallStatus,
   useUninstallStatus,
@@ -193,15 +189,11 @@
 }
 
 function shouldDisableUninstall(isUninstalling: boolean, plugin: CatalogPlugin) {
-<<<<<<< HEAD
-  if (pluginRequiresRestartForInstall(plugin)) {
-=======
   if (isDisabledAngularPlugin(plugin)) {
     return true;
   }
 
-  if (config.pluginAdminExternalManageEnabled) {
->>>>>>> 0a1dcfc1
+  if (pluginRequiresRestartForInstall(plugin)) {
     return plugin.isUninstallingFromInstance || !plugin.isFullyInstalled || plugin.isUpdatingFromInstance;
   }
 
