--- conflicted
+++ resolved
@@ -126,7 +126,6 @@
     uninstallTitle = 'Preinstalled plugin. Remove from Grafana config before uninstalling.';
   }
 
-<<<<<<< HEAD
   let uninstallConfirmationBody = 'Are you sure you want to uninstall this plugin?';
   // TODO && dependant plugin is still installed
   const dependencyOf = plugin.details?.dependantPlugins?.map((dep) => dep.name);
@@ -140,31 +139,12 @@
     uninstallConfirmationBody = `This plugin has dependencies on ${hasDependency.join(', ')}. Are you sure you want to uninstall this plugin?`;
   }
 
-  if (pluginStatus === PluginStatus.UNINSTALL) {
-    return (
-      <>
-        <ConfirmModal
-          isOpen={isConfirmModalVisible}
-          title={`Uninstall ${plugin.name}`}
-          body={uninstallConfirmationBody}
-          confirmText="Confirm"
-          icon="exclamation-triangle"
-          onConfirm={onUninstall}
-          onDismiss={hideConfirmModal}
-        />
-        <Stack alignItems="flex-start" width="auto" height="auto">
-          <Button variant="destructive" disabled={disableUninstall} onClick={showConfirmModal} title={uninstallTitle}>
-            {uninstallBtnText}
-          </Button>
-        </Stack>
-      </>
-=======
   const uninstallControls = (
     <>
       <ConfirmModal
         isOpen={isConfirmModalVisible}
         title={`Uninstall ${plugin.name}`}
-        body="Are you sure you want to uninstall this plugin?"
+        body={uninstallConfirmationBody}
         confirmText="Confirm"
         icon="exclamation-triangle"
         onConfirm={onUninstall}
@@ -181,7 +161,6 @@
       <Stack alignItems="flex-start" width="auto" height="auto">
         {uninstallControls}
       </Stack>
->>>>>>> 8f465f12
     );
   }
 
@@ -200,22 +179,7 @@
             {isInstalling ? 'Updating' : 'Update'}
           </Button>
         )}
-<<<<<<< HEAD
-        <ConfirmModal
-          isOpen={isConfirmModalVisible}
-          title={`Uninstall ${plugin.name}`}
-          body={uninstallConfirmationBody}
-          confirmText="Confirm"
-          icon="exclamation-triangle"
-          onConfirm={onUninstall}
-          onDismiss={hideConfirmModal}
-        />
-        <Button variant="destructive" disabled={disableUninstall} onClick={showConfirmModal} title={uninstallTitle}>
-          {uninstallBtnText}
-        </Button>
-=======
         {uninstallControls}
->>>>>>> 8f465f12
       </Stack>
     );
   }
