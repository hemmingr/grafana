--- conflicted
+++ resolved
@@ -159,8 +159,6 @@
 
   // Watch for changes
   watch?: boolean;
-<<<<<<< HEAD
-=======
 }
 
 export interface WatchOptions {
@@ -177,7 +175,6 @@
   // Query by fields
   // https://kubernetes.io/docs/concepts/overview/working-with-objects/field-selectors/
   fieldSelector?: ListOptionsFieldSelector;
->>>>>>> d3a27a8c
 }
 
 export interface MetaStatus {
@@ -205,11 +202,7 @@
 export interface ResourceClient<T = object, S = object, K = string> {
   create(obj: ResourceForCreate<T, K>): Promise<Resource<T, S, K>>;
   get(name: string): Promise<Resource<T, S, K>>;
-<<<<<<< HEAD
-  watch(name?: string, resourceVersion?: string): Observable<ResourceEvent<T, S, K>>;
-=======
   watch(opts?: WatchOptions): Observable<ResourceEvent<T, S, K>>;
->>>>>>> d3a27a8c
   subresource<S>(name: string, path: string): Promise<S>;
   list(opts?: ListOptions): Promise<ResourceList<T, S, K>>;
   update(obj: ResourceForCreate<T, K>): Promise<Resource<T, S, K>>;
