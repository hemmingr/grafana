import { css } from '@emotion/css';
import { useEffect, useMemo, useRef, useCallback, useState, CSSProperties } from 'react';
import * as React from 'react';
import { useTable, Column, TableOptions, Cell } from 'react-table';
import { FixedSizeList } from 'react-window';
import InfiniteLoader from 'react-window-infinite-loader';
import { Observable } from 'rxjs';

import { Field, GrafanaTheme2 } from '@grafana/data';
import { TableCellHeight } from '@grafana/schema';
import { useStyles2, useTheme2 } from '@grafana/ui';
<<<<<<< HEAD
import { TableCell } from '@grafana/ui/src/components/Table/Cells/TableCell';
import { useTableStyles } from '@grafana/ui/src/components/Table/TableRT/styles';
=======
import { useTableStyles, TableCell } from '@grafana/ui/internal';
>>>>>>> 0233c39a
import { useCustomFlexLayout } from 'app/features/browse-dashboards/components/customFlexTableLayout';

import { useSearchKeyboardNavigation } from '../../hooks/useSearchKeyboardSelection';
import { QueryResponse } from '../../service/types';
import { SelectionChecker, SelectionToggle } from '../selection';

import { generateColumns } from './columns';

export type SearchResultsProps = {
  response: QueryResponse;
  width: number;
  height: number;
  selection?: SelectionChecker;
  selectionToggle?: SelectionToggle;
  clearSelection: () => void;
  onTagSelected: (tag: string) => void;
  onDatasourceChange?: (datasource?: string) => void;
  onClickItem?: (event: React.MouseEvent<HTMLElement>) => void;
  keyboardEvents: Observable<React.KeyboardEvent>;
};

export type TableColumn = Column & {
  field?: Field;
};

const ROW_HEIGHT = 36; // pixels

export const SearchResultsTable = React.memo(
  ({
    response,
    width,
    height,
    selection,
    selectionToggle,
    clearSelection,
    onTagSelected,
    onDatasourceChange,
    onClickItem,
    keyboardEvents,
  }: SearchResultsProps) => {
    const styles = useStyles2(getStyles);
    const columnStyles = useStyles2(getColumnStyles);
    const tableStyles = useTableStyles(useTheme2(), TableCellHeight.Sm);
    const infiniteLoaderRef = useRef<InfiniteLoader>(null);
    const [listEl, setListEl] = useState<FixedSizeList | null>(null);
    const highlightIndex = useSearchKeyboardNavigation(keyboardEvents, 0, response);

    const memoizedData = useMemo(() => {
      if (!response?.view?.dataFrame.fields.length) {
        return [];
      }

      // as we only use this to fake the length of our data set for react-table we need to make sure we always return an array
      // filled with values at each index otherwise we'll end up trying to call accessRow for null|undefined value in
      // https://github.com/tannerlinsley/react-table/blob/7be2fc9d8b5e223fc998af88865ae86a88792fdb/src/hooks/useTable.js#L585
      return Array(response.totalRows).fill(0);
    }, [response]);

    // Scroll to the top and clear loader cache when the query results change
    useEffect(() => {
      if (infiniteLoaderRef.current) {
        infiniteLoaderRef.current.resetloadMoreItemsCache();
      }
      if (listEl) {
        listEl.scrollTo(0);
      }
    }, [memoizedData, listEl]);

    // React-table column definitions
    const memoizedColumns = useMemo(() => {
      return generateColumns(
        response,
        width,
        selection,
        selectionToggle,
        clearSelection,
        columnStyles,
        onTagSelected,
        onDatasourceChange,
        response.view?.length >= response.totalRows
      );
    }, [response, width, columnStyles, selection, selectionToggle, clearSelection, onTagSelected, onDatasourceChange]);

    const options: TableOptions<{}> = useMemo(
      () => ({
        columns: memoizedColumns,
        data: memoizedData,
      }),
      [memoizedColumns, memoizedData]
    );

    const { getTableProps, getTableBodyProps, headerGroups, rows, prepareRow } = useTable(options, useCustomFlexLayout);

    const handleLoadMore = useCallback(
      async (startIndex: number, endIndex: number) => {
        await response.loadMoreItems(startIndex, endIndex);

        // After we load more items, select them if the "select all" checkbox
        // is selected
        const isAllSelected = selection?.('*', '*');
        if (!selectionToggle || !selection || !isAllSelected) {
          return;
        }

        for (let index = startIndex; index < response.view.length; index++) {
          const item = response.view.get(index);
          const itemIsSelected = selection(item.kind, item.uid);
          if (!itemIsSelected) {
            selectionToggle(item.kind, item.uid);
          }
        }
      },
      [response, selection, selectionToggle]
    );

    const RenderRow = useCallback(
      ({ index: rowIndex, style }: { index: number; style: CSSProperties }) => {
        const row = rows[rowIndex];
        prepareRow(row);

        const url = response.view.fields.url?.values[rowIndex];
        let className = styles.rowContainer;
        if (rowIndex === highlightIndex.y) {
          className += ' ' + styles.selectedRow;
        }
        const { key, ...rowProps } = row.getRowProps({ style });

        return (
          <div key={key} {...rowProps} className={className}>
            {row.cells.map((cell: Cell, index: number) => {
              return (
                <TableCell
                  key={index}
                  tableStyles={tableStyles}
                  cell={cell}
                  columnIndex={index}
                  columnCount={row.cells.length}
                  userProps={{ href: url, onClick: onClickItem }}
                  frame={response.view.dataFrame}
                />
              );
            })}
          </div>
        );
      },
      [
        rows,
        prepareRow,
        response.view.fields.url?.values,
        highlightIndex,
        styles,
        tableStyles,
        onClickItem,
        response.view.dataFrame,
      ]
    );

    if (!rows.length) {
      return <div className={styles.noData}>No data</div>;
    }

    return (
      <div {...getTableProps()} aria-label="Search results table" role="table">
        {headerGroups.map((headerGroup) => {
          const { key, ...headerGroupProps } = headerGroup.getHeaderGroupProps({
            style: { width },
          });

          return (
            <div key={key} {...headerGroupProps} className={styles.headerRow}>
              {headerGroup.headers.map((column) => {
                const { key, ...headerProps } = column.getHeaderProps();
                return (
                  <div key={key} {...headerProps} role="columnheader" className={styles.headerCell}>
                    {column.render('Header')}
                  </div>
                );
              })}
            </div>
          );
        })}

        <div {...getTableBodyProps()}>
          <InfiniteLoader
            ref={infiniteLoaderRef}
            isItemLoaded={response.isItemLoaded}
            itemCount={rows.length}
            loadMoreItems={handleLoadMore}
          >
            {({ onItemsRendered, ref }) => (
              <FixedSizeList
                ref={(innerRef) => {
                  ref(innerRef);
                  setListEl(innerRef);
                }}
                onItemsRendered={onItemsRendered}
                height={height - ROW_HEIGHT}
                itemCount={rows.length}
                itemSize={tableStyles.rowHeight}
                width={width}
                style={{ overflow: 'hidden auto' }}
              >
                {RenderRow}
              </FixedSizeList>
            )}
          </InfiniteLoader>
        </div>
      </div>
    );
  }
);
SearchResultsTable.displayName = 'SearchResultsTable';

const getStyles = (theme: GrafanaTheme2) => {
  const rowHoverBg = theme.colors.action.hover;

  return {
    noData: css({
      display: 'flex',
      flexDirection: 'column',
      alignItems: 'center',
      justifyContent: 'center',
      height: '100%',
    }),
    headerCell: css({
      alignItems: 'center',
      display: 'flex',
      overflo: 'hidden',
      padding: theme.spacing(1),
    }),
    headerRow: css({
      backgroundColor: theme.colors.background.secondary,
      display: 'flex',
      gap: theme.spacing(1),
      height: `${ROW_HEIGHT}px`,
    }),
    selectedRow: css({
      backgroundColor: rowHoverBg,
      boxShadow: `inset 3px 0px ${theme.colors.primary.border}`,
    }),
    rowContainer: css({
      display: 'flex',
      gap: theme.spacing(1),
      height: `${ROW_HEIGHT}px`,
      label: 'row',
      '&:hover': {
        backgroundColor: rowHoverBg,
      },

      "&:not(:hover) div[role='cell']": {
        whiteSpace: 'nowrap',
        overflow: 'hidden',
        textOverflow: 'ellipsis',
      },
    }),
  };
};

// CSS for columns from react table
const getColumnStyles = (theme: GrafanaTheme2) => {
  return {
    cell: css({
      padding: theme.spacing(1),
      overflow: 'hidden', // Required so flex children can do text-overflow: ellipsis
      display: 'flex',
      alignItems: 'center',
    }),
    nameCellStyle: css({
      overflow: 'hidden',
      textOverflow: 'ellipsis',
      userSelect: 'text',
      whiteSpace: 'nowrap',
    }),
    typeCell: css({
      gap: theme.spacing(0.5),
    }),
    typeIcon: css({
      fill: theme.colors.text.secondary,
    }),
    datasourceItem: css({
      span: {
        '&:hover': {
          color: theme.colors.text.link,
        },
      },
    }),
    missingTitleText: css({
      color: theme.colors.text.disabled,
      fontStyle: 'italic',
    }),
    invalidDatasourceItem: css({
      color: theme.colors.error.main,
      textDecoration: 'line-through',
    }),
    locationContainer: css({
      display: 'flex',
      flexWrap: 'nowrap',
      gap: theme.spacing(1),
      overflow: 'hidden',
    }),
    locationItem: css({
      alignItems: 'center',
      color: theme.colors.text.secondary,
      display: 'flex',
      flexWrap: 'nowrap',
      gap: '4px',
      overflow: 'hidden',
    }),
    explainItem: css({
      cursor: 'pointer',
    }),
    tagList: css({
      justifyContent: 'flex-start',
      flexWrap: 'nowrap',
    }),
  };
};<|MERGE_RESOLUTION|>--- conflicted
+++ resolved
@@ -9,12 +9,7 @@
 import { Field, GrafanaTheme2 } from '@grafana/data';
 import { TableCellHeight } from '@grafana/schema';
 import { useStyles2, useTheme2 } from '@grafana/ui';
-<<<<<<< HEAD
-import { TableCell } from '@grafana/ui/src/components/Table/Cells/TableCell';
-import { useTableStyles } from '@grafana/ui/src/components/Table/TableRT/styles';
-=======
-import { useTableStyles, TableCell } from '@grafana/ui/internal';
->>>>>>> 0233c39a
+import { useTableStyles, TableCell, Trans } from '@grafana/ui/internal';
 import { useCustomFlexLayout } from 'app/features/browse-dashboards/components/customFlexTableLayout';
 
 import { useSearchKeyboardNavigation } from '../../hooks/useSearchKeyboardSelection';
@@ -173,7 +168,11 @@
     );
 
     if (!rows.length) {
-      return <div className={styles.noData}>No data</div>;
+      return (
+        <div className={styles.noData}>
+          <Trans i18nKey="grafana-ui.table.no-values-label">No data</Trans>
+        </div>
+      );
     }
 
     return (
