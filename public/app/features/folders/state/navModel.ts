import { NavModel, NavModelItem } from '@grafana/data';
import { config } from '@grafana/runtime';
import { contextSrv } from 'app/core/services/context_srv';
import { AccessControlAction, FolderDTO } from 'app/types';

export const getDashboardsTabID = (folderUID: string) => `folder-dashboards-${folderUID}`;
export const getLibraryPanelsTabID = (folderUID: string) => `folder-library-panels-${folderUID}`;
export const getAlertingTabID = (folderUID: string) => `folder-alerting-${folderUID}`;
export const getPermissionsTabID = (folderUID: string) => `folder-permissions-${folderUID}`;
export const getSettingsTabID = (folderUID: string) => `folder-settings-${folderUID}`;

export function buildNavModel(folder: FolderDTO, parents = folder.parents): NavModelItem {
  const model: NavModelItem = {
    icon: 'folder',
    id: 'manage-folder',
    subTitle: 'Manage folder dashboards and permissions',
    url: folder.url,
    text: folder.title,
    children: [
      {
        active: false,
        icon: 'apps',
        id: getDashboardsTabID(folder.uid),
        text: 'Dashboards',
        url: folder.url,
      },
    ],
  };

  if (parents && parents.length > 0) {
    const parent = parents[parents.length - 1];
    const remainingParents = parents.slice(0, parents.length - 1);
    model.parentItem = buildNavModel(parent, remainingParents);
  }

  model.children!.push({
    active: false,
    icon: 'library-panel',
    id: getLibraryPanelsTabID(folder.uid),
    text: 'Panels',
    url: `${folder.url}/library-panels`,
  });

  if (contextSrv.hasPermission(AccessControlAction.AlertingRuleRead) && config.unifiedAlertingEnabled) {
    model.children!.push({
      active: false,
      icon: 'bell',
      id: getAlertingTabID(folder.uid),
      text: 'Alert rules',
      url: `${folder.url}/alerting`,
    });
  }

<<<<<<< HEAD
  if (!config.featureToggles.nestedFolders) {
    if (folder.canAdmin) {
      model.children!.push({
        active: false,
        icon: 'lock',
        id: `folder-permissions-${folder.uid}`,
        text: 'Permissions',
        url: `${folder.url}/permissions`,
      });
    }
=======
  if (folder.canAdmin) {
    model.children!.push({
      active: false,
      icon: 'lock',
      id: getPermissionsTabID(folder.uid),
      text: 'Permissions',
      url: `${folder.url}/permissions`,
    });
>>>>>>> 82114cb3
  }

  if (folder.canSave) {
    model.children!.push({
      active: false,
      icon: 'cog',
      id: getSettingsTabID(folder.uid),
      text: 'Settings',
      url: `${folder.url}/settings`,
    });
  }

  return model;
}

export function getLoadingNav(tabIndex: number): NavModel {
  const main = buildNavModel({
    created: '',
    createdBy: '',
    hasAcl: false,
    updated: '',
    updatedBy: '',
    id: 1,
    uid: 'loading',
    title: 'Loading',
    url: 'url',
    canSave: true,
    canEdit: true,
    canAdmin: true,
    canDelete: true,
    version: 0,
  });

  main.children![tabIndex].active = true;

  return {
    main: main,
    node: main.children![tabIndex],
  };
}<|MERGE_RESOLUTION|>--- conflicted
+++ resolved
@@ -51,27 +51,16 @@
     });
   }
 
-<<<<<<< HEAD
   if (!config.featureToggles.nestedFolders) {
     if (folder.canAdmin) {
       model.children!.push({
         active: false,
         icon: 'lock',
-        id: `folder-permissions-${folder.uid}`,
+        id: getPermissionsTabID(folder.uid),
         text: 'Permissions',
         url: `${folder.url}/permissions`,
       });
     }
-=======
-  if (folder.canAdmin) {
-    model.children!.push({
-      active: false,
-      icon: 'lock',
-      id: getPermissionsTabID(folder.uid),
-      text: 'Permissions',
-      url: `${folder.url}/permissions`,
-    });
->>>>>>> 82114cb3
   }
 
   if (folder.canSave) {
