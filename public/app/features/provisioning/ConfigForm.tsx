--- conflicted
+++ resolved
@@ -214,10 +214,6 @@
       <Field label={'Linting'}>
         <Switch {...register('linting')} id={'linting'} />
       </Field>
-<<<<<<< HEAD
-      <Field label={'Prefer YAML'}>
-        <Switch {...register('preferYaml')} id={'preferYaml'} />
-      </Field>
       <Field label={'Unsync mode'}>
         <Controller
           name={'unsyncMode'}
@@ -234,8 +230,6 @@
           }}
         />
       </Field>
-=======
->>>>>>> 93fa0b1a
       <FieldSet label={'Editing options'}>
         <Field label={'Create'} description={'Enable creating files on repository'}>
           <Switch {...register('editing.create')} id={'editing.create'} />
