--- conflicted
+++ resolved
@@ -2,13 +2,7 @@
 import { FormProvider, useForm } from 'react-hook-form';
 import { useAsync } from 'react-use';
 
-<<<<<<< HEAD
-import { config } from '@grafana/runtime';
 import { Button, LinkButton, LoadingPlaceholder, Stack } from '@grafana/ui';
-import { usePageToolbar } from 'app/core/components/Page/Page';
-=======
-import { Button, CustomScrollbar, LinkButton, LoadingPlaceholder, Stack } from '@grafana/ui';
->>>>>>> e48351fb
 import { useAppNotification } from 'app/core/copy/appNotification';
 import { useQueryParams } from 'app/core/hooks/useQueryParams';
 
