--- conflicted
+++ resolved
@@ -59,17 +59,8 @@
       return <ExistingRuleEditor key={id} identifier={identifier} />;
     }
 
-<<<<<<< HEAD
-const AlertWarning = ({ title, children }: React.PropsWithChildren<{ title: string }>) => (
-  <Alert className={useStyles2(warningStyles).warning} severity="warning" title={title}>
-    <p>{children}</p>
-    <LinkButton href="alerting/list">To rule list</LinkButton>
-  </Alert>
-);
-=======
     return <AlertRuleForm />;
   };
->>>>>>> dd9e1498
 
   return (
     <AlertingPageWrapper isLoading={loading} pageId="alert-list" pageNav={getPageNav(identifier ? 'edit' : 'add')}>
