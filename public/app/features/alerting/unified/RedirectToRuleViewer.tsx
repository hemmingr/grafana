import { css } from '@emotion/css';
import { useMemo } from 'react';
import { Navigate } from 'react-router-dom-v5-compat';
import { useLocation } from 'react-use';

import { GrafanaTheme2 } from '@grafana/data';
import { config, isFetchError } from '@grafana/runtime';
import { Alert, Card, Icon, LoadingPlaceholder, useStyles2, withErrorBoundary } from '@grafana/ui';

import { AlertLabels } from './components/AlertLabels';
import { RuleViewerLayout } from './components/rule-viewer/RuleViewerLayout';
import { useCloudCombinedRulesMatching } from './hooks/useCombinedRule';
import { getRulesSourceByName } from './utils/datasource';
import { createViewLink } from './utils/misc';
import { unescapePathSeparators } from './utils/rule-id';

const pageTitle = 'Find rule';
const subUrl = config.appSubUrl;

function useRuleFindParams() {
  // DO NOT USE REACT-ROUTER HOOKS FOR THIS CODE
  // React-router's useLocation/useParams/props.match are broken and don't preserve original param values when parsing location
  // so, they cannot be used to parse name and sourceName path params
  // React-router messes the pathname up resulting in a string that is neither encoded nor decoded
  // Relevant issue: https://github.com/remix-run/history/issues/505#issuecomment-453175833
  // It was probably fixed in React-Router v6
  const location = useLocation();

  return useMemo(() => {
    const segments = location.pathname?.replace(subUrl, '').split('/') ?? []; // ["", "alerting", "{sourceName}", "{name}]
    const name = unescapePathSeparators(decodeURIComponent(unescapePathSeparators(segments[3])));
    const sourceName = decodeURIComponent(segments[2]);

    const searchParams = new URLSearchParams(location.search);

    return {
      name,
      sourceName,
      namespace: searchParams.get('namespace') ?? undefined,
      group: searchParams.get('group') ?? undefined,
    };
  }, [location]);
}

export function RedirectToRuleViewer(): JSX.Element | null {
  const styles = useStyles2(getStyles);

  const { name, sourceName, namespace, group } = useRuleFindParams();
  const {
    error,
    loading,
    rules = [],
  } = useCloudCombinedRulesMatching(name, sourceName, { namespace, groupName: group });

  if (!name || !sourceName) {
<<<<<<< HEAD
    return <Navigate to="/notfound" />;
=======
    return <Navigate replace to="/notfound" />;
>>>>>>> f55f7f26
  }

  if (error) {
    return (
      <RuleViewerLayout title={pageTitle}>
        <Alert title={`Failed to load rules from ${sourceName}`}>
          {isFetchError(error) && (
            <details className={styles.errorMessage}>
              {error.message}
              <br />
              {/* {!!error?.stack && error.stack} */}
            </details>
          )}
        </Alert>
      </RuleViewerLayout>
    );
  }

  if (loading) {
    return (
      <RuleViewerLayout title={pageTitle}>
        <LoadingPlaceholder text="Loading rule..." />
      </RuleViewerLayout>
    );
  }

  const rulesSource = getRulesSourceByName(sourceName);

  if (!rulesSource) {
    return (
      <RuleViewerLayout title={pageTitle}>
        <Alert title="Could not view rule">
          <details className={styles.errorMessage}>{`Could not find data source with name: ${sourceName}.`}</details>
        </Alert>
      </RuleViewerLayout>
    );
  }

  if (rules.length === 1) {
    const [rule] = rules;
    const to = createViewLink(rulesSource, rule, '/alerting/list').replace(subUrl, '');
<<<<<<< HEAD
    return <Navigate to={to} />;
=======
    return <Navigate replace to={to} />;
>>>>>>> f55f7f26
  }

  if (rules.length === 0) {
    return (
      <RuleViewerLayout title={pageTitle}>
        <div data-testid="no-rules">
          No rules in <span className={styles.param}>{sourceName}</span> matched the name{' '}
          <span className={styles.param}>{name}</span>
        </div>
      </RuleViewerLayout>
    );
  }

  return (
    <RuleViewerLayout title={pageTitle}>
      <div>
        Several rules in <span className={styles.param}>{sourceName}</span> matched the name{' '}
        <span className={styles.param}>{name}</span>, please select the rule you want to view.
      </div>
      <div className={styles.rules}>
        {rules.map((rule, index) => {
          return (
            <Card key={`${rule.name}-${index}`} href={createViewLink(rulesSource, rule, '/alerting/list')}>
              <Card.Heading>{rule.name}</Card.Heading>
              <Card.Meta separator={''}>
                <Icon name="folder" />
                <span className={styles.namespace}>{`${rule.namespace.name} / ${rule.group.name}`}</span>
              </Card.Meta>
              <Card.Tags>
                <AlertLabels labels={rule.labels} />
              </Card.Tags>
            </Card>
          );
        })}
      </div>
    </RuleViewerLayout>
  );
}

function getStyles(theme: GrafanaTheme2) {
  return {
    param: css({
      fontStyle: 'italic',
      color: theme.colors.text.secondary,
    }),
    rules: css({
      marginTop: theme.spacing(2),
    }),
    namespace: css({
      marginLeft: theme.spacing(1),
    }),
    errorMessage: css({
      whiteSpace: 'pre-wrap',
    }),
  };
}

export default withErrorBoundary(RedirectToRuleViewer, { style: 'page' });<|MERGE_RESOLUTION|>--- conflicted
+++ resolved
@@ -53,11 +53,7 @@
   } = useCloudCombinedRulesMatching(name, sourceName, { namespace, groupName: group });
 
   if (!name || !sourceName) {
-<<<<<<< HEAD
-    return <Navigate to="/notfound" />;
-=======
     return <Navigate replace to="/notfound" />;
->>>>>>> f55f7f26
   }
 
   if (error) {
@@ -99,11 +95,7 @@
   if (rules.length === 1) {
     const [rule] = rules;
     const to = createViewLink(rulesSource, rule, '/alerting/list').replace(subUrl, '');
-<<<<<<< HEAD
-    return <Navigate to={to} />;
-=======
     return <Navigate replace to={to} />;
->>>>>>> f55f7f26
   }
 
   if (rules.length === 0) {
