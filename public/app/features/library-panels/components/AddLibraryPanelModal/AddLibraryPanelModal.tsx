--- conflicted
+++ resolved
@@ -1,44 +1,27 @@
-import React, { useCallback, useEffect, useState } from 'react';
+import React, { useCallback, useEffect, useMemo, useState } from 'react';
 import { useAsync, useDebounce } from 'react-use';
 
 import { PanelModel } from '@grafana/data';
 import { FetchError, isFetchError } from '@grafana/runtime';
-<<<<<<< HEAD
 import { VizPanel } from '@grafana/scenes';
-=======
->>>>>>> ee4e505a
 import { LibraryPanel } from '@grafana/schema/dist/esm/index.gen';
 import { Button, Field, Input, Modal } from '@grafana/ui';
 import { OldFolderPicker } from 'app/core/components/Select/OldFolderPicker';
 import { t, Trans } from 'app/core/internationalization';
-<<<<<<< HEAD
+import { PanelModel as LegacyPanelModel } from 'app/features/dashboard/state';
 import { VizPanelManager } from 'app/features/dashboard-scene/panel-edit/VizPanelManager';
 import { getDashboardSceneFor } from 'app/features/dashboard-scene/utils/utils';
-=======
-import { PanelModel as LegacyPanelModel } from 'app/features/dashboard/state';
->>>>>>> ee4e505a
 
 import { getLibraryPanelByName } from '../../state/api';
-<<<<<<< HEAD
-import { usePanelSave } from '../../utils/usePanelSave';
-=======
-import { LibraryElementDTO } from '../../types';
 import { usePanelSave, usePanelSave2 } from '../../utils/usePanelSave';
->>>>>>> ee4e505a
 
 interface AddLibraryPanelContentsProps {
   onDismiss?: () => void;
   panel: LegacyPanelModel;
   initialFolderUid?: string;
-  vizPanel?: VizPanel;
-}
-
-export const AddLibraryPanelContents = ({
-  panel,
-  initialFolderUid,
-  vizPanel,
-  onDismiss,
-}: AddLibraryPanelContentsProps) => {
+}
+
+export const AddLibraryPanelContents = ({ panel, initialFolderUid, onDismiss }: AddLibraryPanelContentsProps) => {
   const [folderUid, setFolderUid] = useState(initialFolderUid);
   const [panelName, setPanelName] = useState(panel.title);
   const [debouncedPanelName, setDebouncedPanelName] = useState(panel.title);
@@ -54,22 +37,11 @@
     saveLibraryPanel(panel, folderUid!).then((res: LibraryPanel | FetchError) => {
       if (!isFetchError(res)) {
         onDismiss?.();
-
-        if (vizPanel) {
-          // if we are coming from panel edit we have access to the panel manager
-          // else we are in the dashboard scene and need to modify the layout
-          if (vizPanel.parent instanceof VizPanelManager) {
-            vizPanel.parent.changeToLibraryPanel(res);
-          } else {
-            const dashboard = getDashboardSceneFor(vizPanel);
-            dashboard.replaceWithLibraryPanel(vizPanel, panel);
-          }
-        }
       } else {
         panel.libraryPanel = undefined;
       }
     });
-  }, [panel, panelName, saveLibraryPanel, folderUid, onDismiss, vizPanel]);
+  }, [panel, panelName, saveLibraryPanel, folderUid, onDismiss]);
 
   const isValidName = useAsync(async () => {
     try {
@@ -131,15 +103,10 @@
   isOpen?: boolean;
 }
 
-export const AddLibraryPanelModal = ({ isOpen = false, panel, vizPanel, initialFolderUid, ...props }: Props) => {
+export const AddLibraryPanelModal = ({ isOpen = false, panel, initialFolderUid, ...props }: Props) => {
   return (
     <Modal title="Create library panel" isOpen={isOpen} onDismiss={props.onDismiss}>
-      <AddLibraryPanelContents
-        panel={panel}
-        initialFolderUid={initialFolderUid}
-        onDismiss={props.onDismiss}
-        vizPanel={vizPanel}
-      />
+      <AddLibraryPanelContents panel={panel} initialFolderUid={initialFolderUid} onDismiss={props.onDismiss} />
     </Modal>
   );
 };
@@ -150,9 +117,15 @@
   onDismiss?: () => void;
   panel: PanelModel;
   initialFolderUid?: string;
-}
-
-export const AddLibraryPanelContents2 = ({ panel, initialFolderUid, onDismiss }: AddLibraryPanelContentsProps2) => {
+  vizPanel?: VizPanel;
+}
+
+export const AddLibraryPanelContents2 = ({
+  panel,
+  vizPanel,
+  initialFolderUid,
+  onDismiss,
+}: AddLibraryPanelContentsProps2) => {
   const [folderUid, setFolderUid] = useState(initialFolderUid);
   const [panelName, setPanelName] = useState(panel.title ?? 'Panel title');
   const [debouncedPanelName, setDebouncedPanelName] = useState(panel.title ?? 'Panel title');
@@ -163,8 +136,8 @@
 
   const { saveLibraryPanel } = usePanelSave2();
 
-  const onCreate = useCallback(() => {
-    const panelModel: PanelModel = {
+  const panelModel: PanelModel = useMemo(() => {
+    return {
       id: panel.id,
       type: panel.type,
       title: panel.title,
@@ -176,13 +149,27 @@
       fieldConfig: panel.fieldConfig,
       pluginVersion: panel.pluginVersion,
     };
+  }, [panel]);
+
+  const onCreate = useCallback(() => {
     panelModel.libraryPanel = { uid: '', name: panelName };
     saveLibraryPanel(panelModel, folderUid!).then((res: LibraryPanel | FetchError) => {
       if (!isFetchError(res)) {
         onDismiss?.();
+
+        if (vizPanel) {
+          // if we are coming from panel edit we have access to the panel manager
+          // else we are in the dashboard scene and need to modify the layout
+          if (vizPanel.parent instanceof VizPanelManager) {
+            vizPanel.parent.changeToLibraryPanel(res);
+          } else {
+            const dashboard = getDashboardSceneFor(vizPanel);
+            dashboard.replaceWithLibraryPanel(vizPanel, panelModel);
+          }
+        }
       }
     });
-  }, [panel, panelName, folderUid, onDismiss, saveLibraryPanel]);
+  }, [panelName, folderUid, onDismiss, saveLibraryPanel, panelModel, vizPanel]);
 
   const isValidName = useAsync(async () => {
     try {
@@ -244,10 +231,15 @@
   isOpen?: boolean;
 }
 
-export const AddLibraryPanelModal2 = ({ isOpen = false, panel, initialFolderUid, ...props }: Props2) => {
+export const AddLibraryPanelModal2 = ({ isOpen = false, panel, vizPanel, initialFolderUid, ...props }: Props2) => {
   return (
     <Modal title="Create library panel" isOpen={isOpen} onDismiss={props.onDismiss}>
-      <AddLibraryPanelContents2 panel={panel} initialFolderUid={initialFolderUid} onDismiss={props.onDismiss} />
+      <AddLibraryPanelContents2
+        panel={panel}
+        initialFolderUid={initialFolderUid}
+        onDismiss={props.onDismiss}
+        vizPanel={vizPanel}
+      />
     </Modal>
   );
 };