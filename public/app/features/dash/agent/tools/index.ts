--- conflicted
+++ resolved
@@ -47,12 +47,9 @@
   navigateToExploreTool,
   navigateToDrilldownLogs,
   getCurrentTimeTool,
-<<<<<<< HEAD
   grafanaComSearch,
   grafanaDocsSearch,
-=======
   navigateToDashboardTool,
->>>>>>> 7219acc8
 ];
 
 export const toolsByName = tools.reduce(
