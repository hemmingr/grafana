--- conflicted
+++ resolved
@@ -13,7 +13,7 @@
     // Parse the input using the schema
     const parsedInput = listDatasourcesSchema.parse(input);
     const { uid, name } = parsedInput;
-    
+
     // Get all datasources using getDatasourceSrv
     let filteredDatasources = getDatasourceSrv().getList();
 
@@ -31,19 +31,11 @@
       }
     }
 
-<<<<<<< HEAD
     // Only return the specified fields
-=======
-    // Reduce the datasources to only include relevant properties
->>>>>>> 4665d86a
     const simplifiedDatasources = filteredDatasources.map((ds) => ({
       uid: ds.uid,
       name: ds.name,
       type: ds.type,
-<<<<<<< HEAD
-      typeName: ds.typeName,
-=======
->>>>>>> 4665d86a
     }));
 
     return JSON.stringify(simplifiedDatasources);
