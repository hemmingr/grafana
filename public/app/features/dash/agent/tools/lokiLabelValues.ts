import { tool } from '@langchain/core/tools';
import { z } from 'zod';

import { dateTime, getDefaultTimeRange, makeTimeRange } from '@grafana/data';
import { getDataSourceSrv } from '@grafana/runtime';
import { LokiDatasource } from 'app/plugins/datasource/loki/datasource';

import { lokiTypeRefiner, regexRefiner, unixTimestampRefiner } from './refiners';

// Maximum number of values to return when no regex is provided
const MAX_VALUES = 100;

const getLokiLabelValues = async (
  datasourceUid: string,
  label_name: string,
  from?: number,
  to?: number
): Promise<string[]> => {
  try {
    const timeRange = from && to ? makeTimeRange(dateTime(from), dateTime(to)) : getDefaultTimeRange();
    const dataSource = await getDataSourceSrv().get(datasourceUid);
    if (!dataSource) {
      throw new Error(`No data source with uid ${datasourceUid} found`);
    }
    return (dataSource as LokiDatasource).languageProvider.fetchLabelValues(label_name, { timeRange });
  } catch (error) {
    console.error('Error fetching Loki label values:', error);
    throw new Error(`Failed to fetch label values for datasource ${datasourceUid}: ${error}`);
  }
};

const lokiLabelValuesSchema = z.object({
  datasource_uid: z
    .string()
    .describe('The datasource UID of the Loki datasource')
    .refine(lokiTypeRefiner.func, lokiTypeRefiner.message),
<<<<<<< HEAD
  label_name: z
    .string()
    .describe('The label name to query values for'),
  limit: z
    .number()
    .optional()
    .default(MAX_VALUES)
    .describe(`Optional limit on the number of values to return. Default is ${MAX_VALUES}.`),
  start: z
    .number()
    .optional()
    .describe('Optional start timestamp for the query range. Defaults to 5 minutes ago if not provided. Should be a valid unix timestamp in milliseconds.')
=======
  label_name: z.string().describe('The label name to query values for'),
  start: z
    .number()
    .optional()
    .describe(
      'Optional start timestamp for the query range. Defaults to 6 hours ago if not provided. Should be a valid unix timestamp in milliseconds.'
    )
>>>>>>> 4829af8b
    .refine(unixTimestampRefiner.func, unixTimestampRefiner.message),
  end: z
    .number()
    .optional()
<<<<<<< HEAD
    .describe('Optional end timestamp for the query range. Defaults to current time if not provided. Should be a valid unix timestamp in milliseconds.')
=======
    .describe(
      'Optional end timestamp for the query range. Defaults to current time if not provided. Should be a valid unix timestamp in milliseconds.'
    )
>>>>>>> 4829af8b
    .refine(unixTimestampRefiner.func, unixTimestampRefiner.message),
  regex: z
    .string()
    .optional()
<<<<<<< HEAD
    .describe('Optional regex pattern to filter label values. Use this to find specific patterns or reduce the number of results returned.')
=======
    .describe('Optional javascript regex pattern to filter label names')
>>>>>>> 4829af8b
    .refine(regexRefiner.func, regexRefiner.message),
});

export const lokiLabelValuesTool = tool(
  async (input): Promise<string> => {
    const parsedInput = lokiLabelValuesSchema.parse(input);
    const { datasource_uid, label_name, limit, start, end, regex } = parsedInput;
    const labelValues = await getLokiLabelValues(datasource_uid, label_name, start, end);

    let filteredValues;
    if (regex) {
      try {
        const regexPattern = new RegExp(regex);
        filteredValues = labelValues.filter((value) => regexPattern.test(value));
      } catch (error) {
        // If regex is invalid, treat it as a simple string match
        filteredValues = labelValues.filter((value) => value.includes(regex));
      }
    } else {
      // If no regex provided, apply the limit to reduce data volume
      filteredValues = labelValues.slice(0, limit);
    }

    const hasMoreValues = labelValues.length > filteredValues.length;

    // Return as a formatted string with metadata
    return JSON.stringify({
      label_name,
      total_values_found: labelValues.length,
      values_returned: filteredValues.length,
      has_more: hasMoreValues,
      values: filteredValues,
    }, null, 2);
  },
  {
    name: 'list_loki_label_values',
    description: `Get values for a specific Loki label with powerful filtering options.

    Features:
    - Returns values for a specific label name
    - Supports regex filtering to find specific patterns. Some labels returns a lot of values so use regex to filter.
    - Limits results to ${MAX_VALUES} values by default (can be changed)
    - Returns total count and whether there are more values available

    Examples:
    - Get values for 'container' label: { datasource_uid: "abc123", label_name: "container" }
    - Filter 'namespace' values with regex: { datasource_uid: "abc123", label_name: "namespace", regex: "^prod-" }
    - Get more values: { datasource_uid: "abc123", label_name: "pod", limit: 500 }

    Use this tool to explore label values before constructing log stream selectors.`,
    schema: lokiLabelValuesSchema,
  }
);<|MERGE_RESOLUTION|>--- conflicted
+++ resolved
@@ -34,7 +34,6 @@
     .string()
     .describe('The datasource UID of the Loki datasource')
     .refine(lokiTypeRefiner.func, lokiTypeRefiner.message),
-<<<<<<< HEAD
   label_name: z
     .string()
     .describe('The label name to query values for'),
@@ -46,36 +45,19 @@
   start: z
     .number()
     .optional()
-    .describe('Optional start timestamp for the query range. Defaults to 5 minutes ago if not provided. Should be a valid unix timestamp in milliseconds.')
-=======
-  label_name: z.string().describe('The label name to query values for'),
-  start: z
-    .number()
-    .optional()
     .describe(
       'Optional start timestamp for the query range. Defaults to 6 hours ago if not provided. Should be a valid unix timestamp in milliseconds.'
     )
->>>>>>> 4829af8b
     .refine(unixTimestampRefiner.func, unixTimestampRefiner.message),
   end: z
     .number()
     .optional()
-<<<<<<< HEAD
     .describe('Optional end timestamp for the query range. Defaults to current time if not provided. Should be a valid unix timestamp in milliseconds.')
-=======
-    .describe(
-      'Optional end timestamp for the query range. Defaults to current time if not provided. Should be a valid unix timestamp in milliseconds.'
-    )
->>>>>>> 4829af8b
     .refine(unixTimestampRefiner.func, unixTimestampRefiner.message),
   regex: z
     .string()
     .optional()
-<<<<<<< HEAD
     .describe('Optional regex pattern to filter label values. Use this to find specific patterns or reduce the number of results returned.')
-=======
-    .describe('Optional javascript regex pattern to filter label names')
->>>>>>> 4829af8b
     .refine(regexRefiner.func, regexRefiner.message),
 });
 
