--- conflicted
+++ resolved
@@ -150,19 +150,6 @@
     w = 0,
     h = 0;
 
-<<<<<<< HEAD
-=======
-  // Handle library panels, early exit
-  if (gridItem.state.body instanceof LibraryVizPanel) {
-    x = gridItem.state.x ?? 0;
-    y = gridItem.state.y ?? 0;
-    w = gridItem.state.width ?? 0;
-    h = gridItem.state.itemHeight ?? gridItem.state.height ?? 0;
-
-    return libraryVizPanelToPanel(gridItem.state.body, { x, y, w, h });
-  }
-
->>>>>>> 190256ee
   let gridItem_ = gridItem;
 
   // If we're saving while the panel editor is open, we need to persist those changes in the panel model
