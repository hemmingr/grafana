--- conflicted
+++ resolved
@@ -148,12 +148,7 @@
         moreSubMenu.push({
           text: t('panel.header-menu.replace-library-panel', `Replace library panel`),
           onClick: () => {
-<<<<<<< HEAD
-            DashboardInteractions.panelMenuItemClicked('replaceLibraryPanel');
             dashboard.onShowAddLibraryPanelDrawer(panel.getRef());
-=======
-            dashboard.onShowAddLibraryPanelDrawer(parent.getRef());
->>>>>>> d4916207
           },
         });
       } else {
