import { css } from '@emotion/css';
<<<<<<< HEAD
import { History } from 'history';
import { ComponentType, memo, useLayoutEffect, useState } from 'react';
import { BrowserRouterProps, Router } from 'react-router-dom';
=======
import { ComponentType } from 'react';
// eslint-disable-next-line no-restricted-imports
import { Router } from 'react-router-dom';
import { CompatRouter } from 'react-router-dom-v5-compat';
>>>>>>> 2f40fd67

import { GrafanaTheme2 } from '@grafana/data/';
import {
  HistoryWrapper,
  locationService,
  LocationServiceProvider,
  useChromeHeaderHeight,
  useSidecar_EXPERIMENTAL,
} from '@grafana/runtime';
import { GlobalStyles, IconButton, ModalRoot, Stack, useSplitter, useStyles2 } from '@grafana/ui';

import { AngularRoot } from '../angular/AngularRoot';
import { AppChrome } from '../core/components/AppChrome/AppChrome';
import { AppNotificationList } from '../core/components/AppNotifications/AppNotificationList';
import { ModalsContextProvider } from '../core/context/ModalsContextProvider';
import AppRootPage from '../features/plugins/components/AppRootPage';

import { createLocationStorageHistory } from './utils';

type RouterWrapperProps = {
  routes?: JSX.Element | false;
  bodyRenderHooks: ComponentType[];
  pageBanners: ComponentType[];
};
export function RouterWrapper(props: RouterWrapperProps) {
  return (
    <BrowserRouter history={locationService.getHistory()}>
      <LocationServiceProvider service={locationService}>
        <ModalsContextProvider>
          <AppChrome>
            <AngularRoot />
            <AppNotificationList />
            <Stack gap={0} grow={1} direction="column">
              {props.pageBanners.map((Banner, index) => (
                <Banner key={index.toString()} />
              ))}
              {props.routes}
            </Stack>
            {props.bodyRenderHooks.map((Hook, index) => (
              <Hook key={index.toString()} />
            ))}
          </AppChrome>
          <ModalRoot />
        </ModalsContextProvider>
      </LocationServiceProvider>
    </BrowserRouter>
  );
}

export interface CustomBrowserRouterProps extends Omit<BrowserRouterProps, 'window'> {
  history: History;
}

export const BrowserRouter = memo(({ history, ...restProps }: CustomBrowserRouterProps) => {
  const [state, setState] = useState({
    action: history.action,
    location: history.location,
  });

  useLayoutEffect(() => history.listen((location, action) => setState({ location, action })), [history]);

  if (!state.location) {
    return null;
  }

  return (
    //@ts-expect-error TODO Update history version
    <Router {...restProps} location={state.location} navigationType={state.action} navigator={history} />
  );
});

BrowserRouter.displayName = 'BrowserRouter';

/**
 * Renders both the main app tree and a secondary sidecar app tree to show 2 apps at the same time in a resizable split
 * view.
 * @param props
 * @constructor
 */
export function ExperimentalSplitPaneRouterWrapper(props: RouterWrapperProps) {
  const { activePluginId, closeApp } = useSidecar_EXPERIMENTAL();

  let { containerProps, primaryProps, secondaryProps, splitterProps } = useSplitter({
    direction: 'row',
    initialSize: 0.6,
    dragPosition: 'end',
  });

  // The style changes allow the resizing to be more flexible and not constrained by the content dimensions. In the
  // future this could be a switch in the useSplitter but for now it's here until this feature is more final.
  function alterStyles<T extends { style: React.CSSProperties }>(props: T): T {
    return {
      ...props,
      style: { ...props.style, overflow: 'auto', minWidth: 'unset', minHeight: 'unset' },
    };
  }
  primaryProps = alterStyles(primaryProps);
  secondaryProps = alterStyles(secondaryProps);

  const headerHeight = useChromeHeaderHeight();
  const styles = useStyles2(getStyles, headerHeight);
  const memoryLocationService = new HistoryWrapper(
    createLocationStorageHistory({ storageKey: 'grafana.sidecar.history' })
  );

  return (
    // Why do we need these 2 wrappers here? We want for one app case to render very similar as if there was no split
    // wrapper at all but the split wrapper needs to have these wrappers to attach its container props to. At the same
    // time we don't want to rerender the main app when going from 2 apps render to single app render which would happen
    // if we removed the wrappers. So the solution is to keep those 2 divs but make them no actually do anything in
    // case we are rendering a single app.
    <div {...(activePluginId ? containerProps : { className: styles.dummyWrapper })}>
      <div {...(activePluginId ? primaryProps : { className: styles.dummyWrapper })}>
        <RouterWrapper {...props} />
      </div>
      {/* Sidecar */}
      {activePluginId && (
        <>
          <div {...splitterProps} />
          <div {...secondaryProps}>
            <BrowserRouter history={locationService.getHistory()}>
              <LocationServiceProvider service={memoryLocationService}>
                <GlobalStyles />
                <div className={styles.secondAppWrapper}>
                  <div className={styles.secondAppToolbar}>
                    <IconButton
                      size={'lg'}
                      style={{ margin: '8px' }}
                      name={'times'}
                      aria-label={'close'}
                      onClick={() => closeApp(activePluginId)}
                    />
                  </div>
                  <AppRootPage pluginId={activePluginId} />
                </div>
              </LocationServiceProvider>
            </BrowserRouter>
          </div>
        </>
      )}
    </div>
  );
}

const getStyles = (theme: GrafanaTheme2, headerHeight: number | undefined) => {
  return {
    secondAppWrapper: css({
      label: 'secondAppWrapper',
      display: 'flex',
      height: '100%',
      paddingTop: headerHeight || 0,
      flexGrow: 1,
      flexDirection: 'column',
    }),

    secondAppToolbar: css({
      label: 'secondAppToolbar',
      display: 'flex',
      justifyContent: 'flex-end',
    }),

    // This is basically the same as grafana-app class. This means the 2 additional wrapper divs that are in between
    // grafana-app div and the main app component don't actually change anything in the layout.
    dummyWrapper: css({
      label: 'dummyWrapper',
      display: 'flex',
      height: '100vh',
      flexDirection: 'column',
    }),
  };
};<|MERGE_RESOLUTION|>--- conflicted
+++ resolved
@@ -1,14 +1,8 @@
 import { css } from '@emotion/css';
-<<<<<<< HEAD
 import { History } from 'history';
+// eslint-disable-next-line no-restricted-imports
 import { ComponentType, memo, useLayoutEffect, useState } from 'react';
 import { BrowserRouterProps, Router } from 'react-router-dom';
-=======
-import { ComponentType } from 'react';
-// eslint-disable-next-line no-restricted-imports
-import { Router } from 'react-router-dom';
-import { CompatRouter } from 'react-router-dom-v5-compat';
->>>>>>> 2f40fd67
 
 import { GrafanaTheme2 } from '@grafana/data/';
 import {
