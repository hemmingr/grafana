import { configureStore as reduxConfigureStore, createListenerMiddleware } from '@reduxjs/toolkit';
import { setupListeners } from '@reduxjs/toolkit/query';

import { migrateToCloudAPI } from 'app/features/admin/migrate-to-cloud/api';
import { browseDashboardsAPI } from 'app/features/browse-dashboards/api/browseDashboardsAPI';
import { publicDashboardApi } from 'app/features/dashboard/api/publicDashboardApi';
import { StoreState } from 'app/types/store';

import { buildInitialState } from '../core/reducers/navModel';
import { addReducer, createRootReducer } from '../core/reducers/root';
import { alertingApi } from '../features/alerting/unified/api/alertingApi';
import { shareToSlackApi } from '../features/dashboard/api/shareToSlackApi';

import { setStore } from './store';

export function addRootReducer(reducers: any) {
  // this is ok now because we add reducers before configureStore is called
  // in the future if we want to add reducers during runtime
  // we'll have to solve this in a more dynamic way
  addReducer(reducers);
}

const listenerMiddleware = createListenerMiddleware();

export function configureStore(initialState?: Partial<StoreState>) {
  const store = reduxConfigureStore({
    reducer: createRootReducer(),
    middleware: (getDefaultMiddleware) =>
      getDefaultMiddleware({ thunk: true, serializableCheck: false, immutableCheck: false }).concat(
        listenerMiddleware.middleware,
        alertingApi.middleware,
        publicDashboardApi.middleware,
        browseDashboardsAPI.middleware,
<<<<<<< HEAD
        togglesApi.middleware,
        shareToSlackApi.middleware
=======
        migrateToCloudAPI.middleware
>>>>>>> c9d8d871
      ),
    devTools: process.env.NODE_ENV !== 'production',
    preloadedState: {
      navIndex: buildInitialState(),
      ...initialState,
    },
  });

  // this enables "refetchOnFocus" and "refetchOnReconnect" for RTK Query
  setupListeners(store.dispatch);

  setStore(store);
  return store;
}

export type RootState = ReturnType<ReturnType<typeof configureStore>['getState']>;
export type AppDispatch = ReturnType<typeof configureStore>['dispatch'];

/*
function getActionsToIgnoreSerializableCheckOn() {
  return [
    'dashboard/setPanelAngularComponent',
    'dashboard/panelModelAndPluginReady',
    'dashboard/dashboardInitCompleted',
    'plugins/panelPluginLoaded',
    'explore/initializeExplore',
    'explore/changeRange',
    'explore/updateDatasourceInstance',
    'explore/queryStoreSubscription',
    'explore/queryStreamUpdated',
  ];
}

function getPathsToIgnoreMutationAndSerializableCheckOn() {
  return [
    'plugins.panels',
    'dashboard.panels',
    'dashboard.getModel',
    'payload.plugin',
    'panelEditorNew.getPanel',
    'panelEditorNew.getSourcePanel',
    'panelEditorNew.getData',
    'explore.left.queryResponse',
    'explore.right.queryResponse',
    'explore.left.datasourceInstance',
    'explore.right.datasourceInstance',
    'explore.left.range',
    'explore.left.eventBridge',
    'explore.right.eventBridge',
    'explore.right.range',
    'explore.left.querySubscription',
    'explore.right.querySubscription',
  ];
}
*/<|MERGE_RESOLUTION|>--- conflicted
+++ resolved
@@ -31,12 +31,8 @@
         alertingApi.middleware,
         publicDashboardApi.middleware,
         browseDashboardsAPI.middleware,
-<<<<<<< HEAD
-        togglesApi.middleware,
+        migrateToCloudAPI.middleware,
         shareToSlackApi.middleware
-=======
-        migrateToCloudAPI.middleware
->>>>>>> c9d8d871
       ),
     devTools: process.env.NODE_ENV !== 'production',
     preloadedState: {
