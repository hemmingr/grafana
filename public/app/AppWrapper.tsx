import { Action, KBarProvider } from 'kbar';
import { Component, ComponentType } from 'react';
import { Provider } from 'react-redux';
<<<<<<< HEAD
import { Routes, Route } from 'react-router-dom';
import { useNavigate } from 'react-router-dom-v5-compat';
=======
import { Switch, RouteComponentProps } from 'react-router-dom';
import { CompatRoute, Navigate } from 'react-router-dom-v5-compat';
>>>>>>> f55f7f26

import { config, navigationLogger, reportInteraction } from '@grafana/runtime';
import { ErrorBoundaryAlert, GlobalStyles, PortalContainer } from '@grafana/ui';
import { getAppRoutes } from 'app/routes/routes';
import { store } from 'app/store/store';

import { loadAndInitAngularIfEnabled } from './angular/loadAndInitAngularIfEnabled';
import { GrafanaApp } from './app';
import { GrafanaContext } from './core/context/GrafanaContext';
import { SidecarContext } from './core/context/SidecarContext';
import { GrafanaRoute } from './core/navigation/GrafanaRoute';
import { RouteDescriptor } from './core/navigation/types';
import { sidecarService } from './core/services/SidecarService';
import { contextSrv } from './core/services/context_srv';
import { ThemeProvider } from './core/utils/ConfigProvider';
import { LiveConnectionWarning } from './features/live/LiveConnectionWarning';
import { ExtensionRegistriesProvider } from './features/plugins/extensions/ExtensionRegistriesContext';
import { ExperimentalSplitPaneRouterWrapper, RouterWrapper } from './routes/RoutesWrapper';

interface AppWrapperProps {
  app: GrafanaApp;
}

interface AppWrapperState {
  ready?: boolean;
}

/** Used by enterprise */
let bodyRenderHooks: ComponentType[] = [];
let pageBanners: ComponentType[] = [];

export function addBodyRenderHook(fn: ComponentType) {
  bodyRenderHooks.push(fn);
}

export function addPageBanner(fn: ComponentType) {
  pageBanners.push(fn);
}

export class AppWrapper extends Component<AppWrapperProps, AppWrapperState> {
  constructor(props: AppWrapperProps) {
    super(props);
    this.state = {};
  }

  async componentDidMount() {
    await loadAndInitAngularIfEnabled();
    this.setState({ ready: true });
    $('.preloader').remove();
  }

  renderRoute = (route: RouteDescriptor) => {
    return (
      <Route
        caseSensitive={route.sensitive === undefined ? false : route.sensitive}
        path={route.path}
        key={route.path}
<<<<<<< HEAD
        element={<RouteElement route={route} />}
=======
        render={(props: RouteComponentProps) => {
          // TODO[Router]: test this logic
          if (roles?.length) {
            if (!roles.some((r: string) => contextSrv.hasRole(r))) {
              return <Navigate replace to="/" />;
            }
          }

          return <GrafanaRoute {...props} route={route} />;
        }}
>>>>>>> f55f7f26
      />
    );
  };

  renderRoutes() {
    return <Routes>{getAppRoutes().map((r) => this.renderRoute(r))}</Routes>;
  }

  render() {
    const { app } = this.props;
    const { ready } = this.state;

    navigationLogger('AppWrapper', false, 'rendering');

    const commandPaletteActionSelected = (action: Action) => {
      reportInteraction('command_palette_action_selected', {
        actionId: action.id,
        actionName: action.name,
      });
    };

    const routerWrapperProps = {
      routes: ready && this.renderRoutes(),
      pageBanners,
      bodyRenderHooks,
    };

    return (
      <Provider store={store}>
        <ErrorBoundaryAlert style="page">
          <GrafanaContext.Provider value={app.context}>
            <ThemeProvider value={config.theme2}>
              <KBarProvider
                actions={[]}
                options={{ enableHistory: true, callbacks: { onSelectAction: commandPaletteActionSelected } }}
              >
                <GlobalStyles />
                <SidecarContext.Provider value={sidecarService}>
                  <ExtensionRegistriesProvider registries={app.pluginExtensionsRegistries}>
                    <div className="grafana-app">
                      {config.featureToggles.appSidecar ? (
                        <ExperimentalSplitPaneRouterWrapper {...routerWrapperProps} />
                      ) : (
                        <RouterWrapper {...routerWrapperProps} />
                      )}
                      <LiveConnectionWarning />
                      <PortalContainer />
                    </div>
                  </ExtensionRegistriesProvider>
                </SidecarContext.Provider>
              </KBarProvider>
            </ThemeProvider>
          </GrafanaContext.Provider>
        </ErrorBoundaryAlert>
      </Provider>
    );
  }
}

const RouteElement = ({ route, ...props }: any) => {
  const roles = route.roles ? route.roles() : [];
  const navigate = useNavigate();
  // TODO[Router]: test this logic
  if (roles?.length) {
    if (!roles.some((r: string) => contextSrv.hasRole(r))) {
      navigate('/');
      return null;
    }
  }

  return <GrafanaRoute {...props} route={route} />;
};<|MERGE_RESOLUTION|>--- conflicted
+++ resolved
@@ -1,13 +1,10 @@
 import { Action, KBarProvider } from 'kbar';
 import { Component, ComponentType } from 'react';
 import { Provider } from 'react-redux';
-<<<<<<< HEAD
 import { Routes, Route } from 'react-router-dom';
 import { useNavigate } from 'react-router-dom-v5-compat';
-=======
 import { Switch, RouteComponentProps } from 'react-router-dom';
 import { CompatRoute, Navigate } from 'react-router-dom-v5-compat';
->>>>>>> f55f7f26
 
 import { config, navigationLogger, reportInteraction } from '@grafana/runtime';
 import { ErrorBoundaryAlert, GlobalStyles, PortalContainer } from '@grafana/ui';
@@ -65,20 +62,7 @@
         caseSensitive={route.sensitive === undefined ? false : route.sensitive}
         path={route.path}
         key={route.path}
-<<<<<<< HEAD
         element={<RouteElement route={route} />}
-=======
-        render={(props: RouteComponentProps) => {
-          // TODO[Router]: test this logic
-          if (roles?.length) {
-            if (!roles.some((r: string) => contextSrv.hasRole(r))) {
-              return <Navigate replace to="/" />;
-            }
-          }
-
-          return <GrafanaRoute {...props} route={route} />;
-        }}
->>>>>>> f55f7f26
       />
     );
   };
