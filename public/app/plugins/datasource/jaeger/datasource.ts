import { identity, omit, pick, pickBy } from 'lodash';
import { lastValueFrom, Observable, of } from 'rxjs';
import { catchError, map } from 'rxjs/operators';

import {
  DataQueryRequest,
  DataQueryResponse,
  DataSourceInstanceSettings,
  DataSourceJsonData,
  dateMath,
  DateTime,
  FieldType,
  getDefaultTimeRange,
  MutableDataFrame,
  ScopedVars,
  urlUtil,
} from '@grafana/data';
import { NodeGraphOptions, SpanBarOptions } from '@grafana/o11y-ds-frontend';
import {
  BackendSrvRequest,
  config,
  DataSourceWithBackend,
  getBackendSrv,
  getTemplateSrv,
  TemplateSrv,
} from '@grafana/runtime';

import { ALL_OPERATIONS_KEY } from './components/SearchForm';
import { TraceIdTimeParamsOptions } from './configuration/TraceIdTimeParams';
import { mapJaegerDependenciesResponse } from './dependencyGraphTransform';
import { createGraphFrames } from './graphTransform';
import { createTableFrame, createTraceFrame } from './responseTransform';
import { JaegerQuery } from './types';
import { convertTagsLogfmt } from './util';

export interface JaegerJsonData extends DataSourceJsonData {
  nodeGraph?: NodeGraphOptions;
  traceIdTimeParams?: TraceIdTimeParamsOptions;
}

export class JaegerDatasource extends DataSourceWithBackend<JaegerQuery, JaegerJsonData> {
  uploadedJson: string | ArrayBuffer | null = null;
  nodeGraph?: NodeGraphOptions;
  traceIdTimeParams?: TraceIdTimeParamsOptions;
  spanBar?: SpanBarOptions;
  constructor(
    private instanceSettings: DataSourceInstanceSettings<JaegerJsonData>,
    private readonly templateSrv: TemplateSrv = getTemplateSrv()
  ) {
    super(instanceSettings);
    this.nodeGraph = instanceSettings.jsonData.nodeGraph;
    this.traceIdTimeParams = instanceSettings.jsonData.traceIdTimeParams;
  }

  /**
   * Migrated to backend with feature toggle `jaegerBackendMigration`
   */
  async metadataRequest(url: string, params?: Record<string, unknown>) {
    if (config.featureToggles.jaegerBackendMigration) {
      return await this.getResource(url, params);
    }

    const res = await lastValueFrom(this._request('/api/' + url, params, { hideFromInspector: true }));
    return res.data.data;
  }

  isSearchFormValid(query: JaegerQuery): boolean {
    return !!query.service;
  }

  /**
   * Migrated to backend with feature toggle `jaegerBackendMigration`
   */
  query(options: DataQueryRequest<JaegerQuery>): Observable<DataQueryResponse> {
<<<<<<< HEAD
    if (config.featureToggles.jaegerBackendMigration) {
=======
    // No query type means that the query is a trace ID query
    // If all targets are trace ID queries, we can use the backend querying
    const allTargetsTraceIdQuery = options.targets.every((target) => !target.queryType);
    // We have not migrated the node graph to the backend
    // If the node graph is disabled, we can use the backend migration
    const nodeGraphDisabled = !this.nodeGraph?.enabled;
    if (config.featureToggles.jaegerBackendMigration && allTargetsTraceIdQuery && nodeGraphDisabled) {
>>>>>>> ec2cd53b
      return super.query(options);
    }

    // At this moment we expect only one target. In case we somehow change the UI to be able to show multiple
    // traces at one we need to change this.
    const target: JaegerQuery = options.targets[0];

    if (!target) {
      return of({ data: [emptyTraceDataFrame] });
    }

    // Use the internal Jaeger /dependencies API for rendering the dependency graph.
    if (target.queryType === 'dependencyGraph') {
      const timeRange = options.range ?? getDefaultTimeRange();
      const endTs = getTime(timeRange.to, true) / 1000;
      const lookback = endTs - getTime(timeRange.from, false) / 1000;
      return this._request('/api/dependencies', { endTs, lookback }).pipe(map(mapJaegerDependenciesResponse));
    }

    if (target.queryType === 'search' && !this.isSearchFormValid(target)) {
      return of({ error: { message: 'You must select a service.' }, data: [] });
    }

    let { start, end } = this.getTimeRange(options.range);

    if (target.queryType !== 'search' && target.query) {
      let url = `/api/traces/${encodeURIComponent(this.templateSrv.replace(target.query.trim(), options.scopedVars))}`;
      if (this.traceIdTimeParams) {
        url += `?start=${start}&end=${end}`;
      }

      return this._request(url).pipe(
        map((response) => {
          const traceData = response?.data?.data?.[0];
          if (!traceData) {
            return { data: [emptyTraceDataFrame] };
          }
          let data = [createTraceFrame(traceData)];
          if (this.nodeGraph?.enabled) {
            data.push(...createGraphFrames(traceData));
          }
          return {
            data,
          };
        })
      );
    }

    if (target.queryType === 'upload') {
      if (!this.uploadedJson) {
        return of({ data: [] });
      }

      try {
        const traceData = JSON.parse(this.uploadedJson as string).data[0];
        let data = [createTraceFrame(traceData)];
        if (this.nodeGraph?.enabled) {
          data.push(...createGraphFrames(traceData));
        }
        return of({ data });
      } catch (error) {
        return of({ error: { message: 'The JSON file uploaded is not in a valid Jaeger format' }, data: [] });
      }
    }

    let jaegerInterpolated = pick(this.applyTemplateVariables(target, options.scopedVars), [
      'service',
      'operation',
      'tags',
      'minDuration',
      'maxDuration',
      'limit',
    ]);
    // remove empty properties
    let jaegerQuery = pickBy(jaegerInterpolated, identity);

    if (jaegerQuery.operation === ALL_OPERATIONS_KEY) {
      jaegerQuery = omit(jaegerQuery, 'operation');
    }

    if (jaegerQuery.tags) {
      jaegerQuery = {
        ...jaegerQuery,
        tags: convertTagsLogfmt(jaegerQuery.tags.toString()),
      };
    }

    // TODO: this api is internal, used in jaeger ui. Officially they have gRPC api that should be used.
    return this._request(`/api/traces`, {
      ...jaegerQuery,
      ...this.getTimeRange(options.range),
      lookback: 'custom',
    }).pipe(
      map((response) => {
        return {
          data: [createTableFrame(response.data.data, this.instanceSettings)],
        };
      })
    );
  }

  interpolateVariablesInQueries(queries: JaegerQuery[], scopedVars: ScopedVars): JaegerQuery[] {
    if (!queries || queries.length === 0) {
      return [];
    }

    return queries.map((query) => {
      return {
        ...query,
        datasource: this.getRef(),
        ...this.applyTemplateVariables(query, scopedVars),
      };
    });
  }

  applyTemplateVariables(query: JaegerQuery, scopedVars: ScopedVars) {
    let expandedQuery = { ...query };

    if (query.tags && this.templateSrv.containsTemplate(query.tags)) {
      expandedQuery = {
        ...query,
        tags: this.templateSrv.replace(query.tags, scopedVars),
      };
    }

    return {
      ...expandedQuery,
      service: this.templateSrv.replace(query.service ?? '', scopedVars),
      operation: this.templateSrv.replace(query.operation ?? '', scopedVars),
      minDuration: this.templateSrv.replace(query.minDuration ?? '', scopedVars),
      maxDuration: this.templateSrv.replace(query.maxDuration ?? '', scopedVars),
    };
  }

  /**
   * Migrated to backend with feature toggle `jaegerBackendMigration`
   */
  async testDatasource() {
    if (config.featureToggles.jaegerBackendMigration) {
      return await super.testDatasource();
    }

    return lastValueFrom(
      this._request('/api/services').pipe(
        map((res) => {
          const values = res?.data?.data || [];
          const testResult =
            values.length > 0
              ? { status: 'success', message: 'Data source connected and services found.' }
              : {
                  status: 'error',
                  message:
                    'Data source connected, but no services received. Verify that Jaeger is configured properly.',
                };
          return testResult;
        }),
        catchError((err) => {
          let message = 'Jaeger: ';
          if (err.statusText) {
            message += err.statusText;
          } else {
            message += 'Cannot connect to Jaeger';
          }

          if (err.status) {
            message += `. ${err.status}`;
          }

          if (err.data && err.data.message) {
            message += `. ${err.data.message}`;
          } else if (err.data) {
            message += `. ${JSON.stringify(err.data)}`;
          }
          return of({ status: 'error', message: message });
        })
      )
    );
  }

  getTimeRange(range = getDefaultTimeRange()): { start: number; end: number } {
    return {
      start: getTime(range.from, false),
      end: getTime(range.to, true),
    };
  }

  getQueryDisplayText(query: JaegerQuery) {
    return query.query || '';
  }

  private _request(
    apiUrl: string,
    data?: Record<string, unknown>,
    options?: Partial<BackendSrvRequest>
  ): Observable<Record<string, any>> {
    const params = data ? urlUtil.serializeParams(data) : '';
    const url = `${this.instanceSettings.url}${apiUrl}${params.length ? `?${params}` : ''}`;
    const req = {
      ...options,
      url,
    };

    return getBackendSrv().fetch(req);
  }
}

function getTime(date: string | DateTime, roundUp: boolean) {
  if (typeof date === 'string') {
    date = dateMath.parse(date, roundUp)!;
  }
  return date.valueOf() * 1000;
}

const emptyTraceDataFrame = new MutableDataFrame({
  fields: [
    {
      name: 'trace',
      type: FieldType.trace,
      values: [],
    },
  ],
  meta: {
    preferredVisualisationType: 'trace',
    custom: {
      traceFormat: 'jaeger',
    },
  },
});<|MERGE_RESOLUTION|>--- conflicted
+++ resolved
@@ -72,17 +72,19 @@
    * Migrated to backend with feature toggle `jaegerBackendMigration`
    */
   query(options: DataQueryRequest<JaegerQuery>): Observable<DataQueryResponse> {
-<<<<<<< HEAD
-    if (config.featureToggles.jaegerBackendMigration) {
-=======
     // No query type means that the query is a trace ID query
     // If all targets are trace ID queries, we can use the backend querying
     const allTargetsTraceIdQuery = options.targets.every((target) => !target.queryType);
+    const allTargetsSearchQuery = options.targets.every((target) => target.queryType === 'search');
     // We have not migrated the node graph to the backend
     // If the node graph is disabled, we can use the backend migration
     const nodeGraphDisabled = !this.nodeGraph?.enabled;
+
+    if (config.featureToggles.jaegerBackendMigration && allTargetsSearchQuery && nodeGraphDisabled) {
+      return super.query(options);
+    }
+
     if (config.featureToggles.jaegerBackendMigration && allTargetsTraceIdQuery && nodeGraphDisabled) {
->>>>>>> ec2cd53b
       return super.query(options);
     }
 
