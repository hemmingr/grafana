--- conflicted
+++ resolved
@@ -73,28 +73,6 @@
    * Migrated to backend with feature toggle `jaegerBackendMigration`
    */
   query(options: DataQueryRequest<JaegerQuery>): Observable<DataQueryResponse> {
-<<<<<<< HEAD
-    // No query type means that the query is a trace ID query
-    // If all targets are trace ID queries, we can use the backend querying
-    const allTargetsTraceIdQuery = options.targets.every((target) => !target.queryType);
-    const allTargetsSearchQuery = options.targets.every((target) => target.queryType === 'search');
-    const allTargetsDependencyGraph = options.targets.every((target) => target.queryType === 'dependencyGraph');
-    // We have not migrated the node graph to the backend
-    // If the node graph is disabled, we can use the backend migration
-    const nodeGraphDisabled = !this.nodeGraph?.enabled;
-
-    // We have not migrated the node graph to the backend
-    // If the node graph is disabled, we can use the backend migration
-    if (
-      config.featureToggles.jaegerBackendMigration &&
-      (allTargetsSearchQuery || allTargetsTraceIdQuery || allTargetsDependencyGraph) &&
-      nodeGraphDisabled
-    ) {
-      return super.query(options);
-    }
-
-=======
->>>>>>> b4870964
     // At this moment we expect only one target. In case we somehow change the UI to be able to show multiple
     // traces at one we need to change this.
     const target: JaegerQuery = options.targets[0];
