{
  "_comment": "Ŧĥę čőđę įş ŧĥę şőūřčę őƒ ŧřūŧĥ ƒőř Ēŉģľįşĥ pĥřäşęş. Ŧĥęy şĥőūľđ þę ūpđäŧęđ įŉ ŧĥę čőmpőŉęŉŧş đįřęčŧľy, äŉđ äđđįŧįőŉäľ pľūřäľş şpęčįƒįęđ įŉ ŧĥįş ƒįľę.",
  "access-control": {
    "add-permission": {
      "role-label": "Ŗőľę",
      "serviceaccount-label": "Ŝęřvįčę Åččőūŉŧ",
      "team-label": "Ŧęäm",
      "title": "Åđđ pęřmįşşįőŉ ƒőř",
      "user-label": "Ůşęř"
    },
    "add-permissions": {
      "save": "Ŝävę"
    },
    "permission-list": {
      "permission": "Pęřmįşşįőŉ"
    },
    "permissions": {
      "add-label": "Åđđ ä pęřmįşşįőŉ",
      "no-permissions": "Ŧĥęřę äřę ŉő pęřmįşşįőŉş",
      "permissions-change-warning": "Ŧĥįş ŵįľľ čĥäŉģę pęřmįşşįőŉş ƒőř ŧĥįş ƒőľđęř äŉđ äľľ įŧş đęşčęŉđäŉŧş. Ĩŉ ŧőŧäľ, ŧĥįş ŵįľľ äƒƒęčŧ:",
      "role": "Ŗőľę",
      "serviceaccount": "Ŝęřvįčę Åččőūŉŧ",
      "team": "Ŧęäm",
      "title": "Pęřmįşşįőŉş",
      "user": "Ůşęř"
    }
  },
<<<<<<< HEAD
  "alert-labels": {
    "button": {
      "hide": " Ħįđę čőmmőŉ ľäþęľş",
      "more": "mőřę",
      "show": {
        "tooltip": "Ŝĥőŵ čőmmőŉ ľäþęľş"
      },
      "show-all": " Ŝĥőŵ ľęşş ľäþęľş"
    }
=======
  "alert-rule-form": {
    "evaluation-behaviour": {
      "description": {
        "text": "Đęƒįŉę ĥőŵ ŧĥę äľęřŧ řūľę įş ęväľūäŧęđ."
      },
      "info-help": {
        "text": "Đęƒįŉę ŧĥę äľęřŧ þęĥävįőř ŵĥęŉ ŧĥę ęväľūäŧįőŉ ƒäįľş őř ŧĥę qūęřy řęŧūřŉş ŉő đäŧä."
      },
      "pending-period": "Pęŉđįŉģ pęřįőđ"
    },
    "evaluation-behaviour-description1": "Ēväľūäŧįőŉ ģřőūpş äřę čőŉŧäįŉęřş ƒőř ęväľūäŧįŉģ äľęřŧ äŉđ řęčőřđįŉģ řūľęş.",
    "evaluation-behaviour-description2": "Åŉ ęväľūäŧįőŉ ģřőūp đęƒįŉęş äŉ ęväľūäŧįőŉ įŉŧęřväľ - ĥőŵ őƒŧęŉ ä řūľę įş ęväľūäŧęđ. Åľęřŧ řūľęş ŵįŧĥįŉ ŧĥę şämę ęväľūäŧįőŉ ģřőūp äřę ęväľūäŧęđ ővęř ŧĥę şämę ęväľūäŧįőŉ įŉŧęřväľ.",
    "evaluation-behaviour-description3": "Pęŉđįŉģ pęřįőđ şpęčįƒįęş ĥőŵ ľőŉģ ŧĥę ŧĥřęşĥőľđ čőŉđįŧįőŉ mūşŧ þę męŧ þęƒőřę ŧĥę äľęřŧ şŧäřŧş ƒįřįŉģ. Ŧĥįş őpŧįőŉ ĥęľpş přęvęŉŧ äľęřŧş ƒřőm þęįŉģ ŧřįģģęřęđ þy ŧęmpőřäřy įşşūęş.",
    "evaluation-behaviour-for": {
      "error-parsing": "Fäįľęđ ŧő päřşę đūřäŧįőŉ",
      "validation": "Pęŉđįŉģ pęřįőđ mūşŧ þę ģřęäŧęř ŧĥäŉ őř ęqūäľ ŧő ŧĥę ęväľūäŧįőŉ įŉŧęřväľ."
    },
    "evaluation-behaviour-group": {
      "text": "Åľľ řūľęş įŉ ŧĥę şęľęčŧęđ ģřőūp äřę ęväľūäŧęđ ęvęřy {{evaluateEvery}}."
    },
    "pause": "Päūşę ęväľūäŧįőŉ"
>>>>>>> 88a2485c
  },
  "annotations": {
    "empty-state": {
      "button-title": "Åđđ äŉŉőŧäŧįőŉ qūęřy",
      "info-box-content": "<0>Åŉŉőŧäŧįőŉş přővįđę ä ŵäy ŧő įŉŧęģřäŧę ęvęŉŧ đäŧä įŉŧő yőūř ģřäpĥş. Ŧĥęy äřę vįşūäľįžęđ äş vęřŧįčäľ ľįŉęş äŉđ įčőŉş őŉ äľľ ģřäpĥ päŉęľş. Ŵĥęŉ yőū ĥővęř ővęř äŉ äŉŉőŧäŧįőŉ įčőŉ yőū čäŉ ģęŧ ęvęŉŧ ŧęχŧ & ŧäģş ƒőř ŧĥę ęvęŉŧ. Ÿőū čäŉ äđđ äŉŉőŧäŧįőŉ ęvęŉŧş đįřęčŧľy ƒřőm ģřäƒäŉä þy ĥőľđįŉģ CŦŖĿ őř CMĐ + čľįčĸ őŉ ģřäpĥ (őř đřäģ řęģįőŉ). Ŧĥęşę ŵįľľ þę şŧőřęđ įŉ Ğřäƒäŉä'ş äŉŉőŧäŧįőŉ đäŧäþäşę.</0>",
      "info-box-content-2": "Cĥęčĸőūŧ ŧĥę <2>Åŉŉőŧäŧįőŉş đőčūmęŉŧäŧįőŉ</2> ƒőř mőřę įŉƒőřmäŧįőŉ.",
      "title": "Ŧĥęřę äřę ŉő čūşŧőm äŉŉőŧäŧįőŉ qūęřįęş äđđęđ yęŧ"
    }
  },
  "api-keys": {
    "empty-state": {
      "message": "Ńő ÅPĨ ĸęyş ƒőūŉđ"
    }
  },
  "bouncing-loader": {
    "label": "Ŀőäđįŉģ"
  },
  "browse-dashboards": {
    "action": {
      "cancel-button": "Cäŉčęľ",
      "cannot-move-folders": "Főľđęřş čäŉŉőŧ þę mővęđ",
      "delete-button": "Đęľęŧę",
      "delete-modal-invalid-text": "Øŉę őř mőřę ƒőľđęřş čőŉŧäįŉ ľįþřäřy päŉęľş őř äľęřŧ řūľęş. Đęľęŧę ŧĥęşę ƒįřşŧ įŉ őřđęř ŧő přőčęęđ.",
      "delete-modal-invalid-title": "Cäŉŉőŧ đęľęŧę ƒőľđęř",
      "delete-modal-text": "Ŧĥįş äčŧįőŉ ŵįľľ đęľęŧę ŧĥę ƒőľľőŵįŉģ čőŉŧęŉŧ:",
      "delete-modal-title": "Đęľęŧę",
      "deleting": "Đęľęŧįŉģ...",
      "manage-permissions-button": "Mäŉäģę pęřmįşşįőŉş",
      "move-button": "Mővę",
      "move-modal-alert": "Mővįŉģ ŧĥįş įŧęm mäy čĥäŉģę įŧş pęřmįşşįőŉş.",
      "move-modal-field-label": "Főľđęř ŉämę",
      "move-modal-text": "Ŧĥįş äčŧįőŉ ŵįľľ mővę ŧĥę ƒőľľőŵįŉģ čőŉŧęŉŧ:",
      "move-modal-title": "Mővę",
      "moving": "Mővįŉģ...",
      "new-folder-name-required-phrase": "Főľđęř ŉämę įş řęqūįřęđ."
    },
    "counts": {
      "alertRule_one": "{{count}} äľęřŧ řūľę",
      "alertRule_other": "{{count}} äľęřŧ řūľęş",
      "dashboard_one": "{{count}} đäşĥþőäřđ",
      "dashboard_other": "{{count}} đäşĥþőäřđş",
      "folder_one": "{{count}} ƒőľđęř",
      "folder_other": "{{count}} ƒőľđęřş",
      "libraryPanel_one": "{{count}} ľįþřäřy päŉęľ",
      "libraryPanel_other": "{{count}} ľįþřäřy päŉęľş",
      "total_one": "{{count}} įŧęm",
      "total_other": "{{count}} įŧęmş"
    },
    "dashboards-tree": {
      "collapse-folder-button": "Cőľľäpşę ƒőľđęř {{title}}",
      "expand-folder-button": "Ēχpäŉđ ƒőľđęř {{title}}",
      "name-column": "Ńämę",
      "select-all-header-checkbox": "Ŝęľęčŧ äľľ",
      "select-checkbox": "Ŝęľęčŧ",
      "tags-column": "Ŧäģş"
    },
    "empty-state": {
      "button-title": "Cřęäŧę đäşĥþőäřđ",
      "pro-tip": "Åđđ/mővę đäşĥþőäřđş ŧő yőūř ƒőľđęř äŧ <2>ßřőŵşę đäşĥþőäřđş</2>",
      "title": "Ÿőū ĥävęŉ'ŧ čřęäŧęđ äŉy đäşĥþőäřđş yęŧ",
      "title-folder": "Ŧĥįş ƒőľđęř đőęşŉ'ŧ ĥävę äŉy đäşĥþőäřđş yęŧ"
    },
    "folder-actions-button": {
      "delete": "Đęľęŧę",
      "folder-actions": "Főľđęř äčŧįőŉş",
      "manage-permissions": "Mäŉäģę pęřmįşşįőŉş",
      "move": "Mővę"
    },
    "folder-picker": {
      "accessible-label": "Ŝęľęčŧ ƒőľđęř: {{ label }} čūřřęŉŧľy şęľęčŧęđ",
      "button-label": "Ŝęľęčŧ ƒőľđęř",
      "clear-selection": "Cľęäř şęľęčŧįőŉ",
      "empty-message": "Ńő ƒőľđęřş ƒőūŉđ",
      "error-title": "Ēřřőř ľőäđįŉģ ƒőľđęřş",
      "search-placeholder": "Ŝęäřčĥ ƒőľđęřş",
      "unknown-error": "Ůŉĸŉőŵŉ ęřřőř"
    },
    "manage-folder-nav": {
      "alert-rules": "Åľęřŧ řūľęş",
      "dashboards": "Đäşĥþőäřđş",
      "panels": "Päŉęľş"
    },
    "new-folder-form": {
      "cancel-label": "Cäŉčęľ",
      "create-label": "Cřęäŧę",
      "name-label": "Főľđęř ŉämę"
    },
    "no-results": {
      "clear": "Cľęäř şęäřčĥ äŉđ ƒįľŧęřş",
      "text": "Ńő řęşūľŧş ƒőūŉđ ƒőř yőūř qūęřy"
    }
  },
  "central-alert-history": {
    "error": "Ŝőmęŧĥįŉģ ŵęŉŧ ŵřőŉģ ľőäđįŉģ ŧĥę äľęřŧ şŧäŧę ĥįşŧőřy",
    "filter": {
      "button": {
        "clear": " Cľęäř"
      },
      "label": "Fįľŧęř ęvęŉŧş",
      "placeholder": "Fįľŧęř ęvęŉŧş įŉ ŧĥę ľįşŧ þy ľäþęľş"
    }
  },
  "clipboard-button": {
    "inline-toast": {
      "success": "Cőpįęđ"
    }
  },
  "command-palette": {
    "action": {
      "change-theme": "Cĥäŉģę ŧĥęmę...",
      "dark-theme": "Đäřĸ",
      "light-theme": "Ŀįģĥŧ"
    },
    "empty-state": {
      "message": "Ńő řęşūľŧş ƒőūŉđ"
    },
    "search-box": {
      "placeholder": "Ŝęäřčĥ őř ĵūmp ŧő..."
    },
    "section": {
      "actions": "Åčŧįőŉş",
      "dashboard-search-results": "Đäşĥþőäřđş",
      "folder-search-results": "Főľđęřş",
      "pages": "Päģęş",
      "preferences": "Přęƒęřęŉčęş",
      "recent-dashboards": "Ŗęčęŉŧ đäşĥþőäřđş"
    }
  },
  "common": {
    "locale": {
      "default": "Đęƒäūľŧ"
    },
    "save": "Ŝävę"
  },
  "connections": {
    "connect-data": {
      "category-header-label": "Đäŧä şőūřčęş",
      "empty-message": "Ńő řęşūľŧş mäŧčĥįŉģ yőūř qūęřy ŵęřę ƒőūŉđ"
    },
    "search": {
      "placeholder": "Ŝęäřčĥ äľľ"
    }
  },
  "correlations": {
    "add-new": "Åđđ ŉęŵ",
    "alert": {
      "error-message": "Åŉ ūŉĸŉőŵŉ ęřřőř őččūřřęđ ŵĥįľę ƒęŧčĥįŉģ čőřřęľäŧįőŉ đäŧä. Pľęäşę ŧřy äģäįŉ.",
      "title": "Ēřřőř ƒęŧčĥįŉģ čőřřęľäŧįőŉ đäŧä"
    },
    "basic-info-form": {
      "description-description": "Øpŧįőŉäľ đęşčřįpŧįőŉ ŵįŧĥ mőřę įŉƒőřmäŧįőŉ äþőūŧ ŧĥę ľįŉĸ",
      "description-label": "Đęşčřįpŧįőŉ",
      "label-description": "Ŧĥįş ŉämę ŵįľľ þę ūşęđ äş ŧĥę ľäþęľ ƒőř ŧĥę čőřřęľäŧįőŉ. Ŧĥįş ŵįľľ şĥőŵ äş þūŧŧőŉ ŧęχŧ, ä męŉū įŧęm, őř ĥővęř ŧęχŧ őŉ ä ľįŉĸ.",
      "label-label": "Ŀäþęľ",
      "label-placeholder": "ę.ģ. Ŧęmpő ŧřäčęş",
      "label-required": "Ŧĥįş ƒįęľđ įş řęqūįřęđ.",
      "sub-text": "<0>Đęƒįŉę ŧęχŧ ŧĥäŧ ŵįľľ đęşčřįþę ŧĥę čőřřęľäŧįőŉ.</0>",
      "title": "Đęƒįŉę čőřřęľäŧįőŉ ľäþęľ (Ŝŧęp 1 őƒ 3)"
    },
    "empty-state": {
      "button-title": "Åđđ čőřřęľäŧįőŉ",
      "pro-tip": "Ÿőū čäŉ äľşő đęƒįŉę čőřřęľäŧįőŉş vįä đäŧäşőūřčę přővįşįőŉįŉģ",
      "title": "Ÿőū ĥävęŉ'ŧ đęƒįŉęđ äŉy čőřřęľäŧįőŉş yęŧ"
    },
    "list": {
      "delete": "đęľęŧę čőřřęľäŧįőŉ",
      "label": "Ŀäþęľ",
      "loading": "ľőäđįŉģ...",
      "read-only": "Ŗęäđ őŉľy",
      "source": "Ŝőūřčę",
      "target": "Ŧäřģęŧ"
    },
    "navigation-form": {
      "add-button": "Åđđ",
      "back-button": "ßäčĸ",
      "next-button": "Ńęχŧ",
      "save-button": "Ŝävę"
    },
    "page-content": "Ŧő ęŉäþľę Cőřřęľäŧįőŉş, äđđ įŧ įŉ ŧĥę Ğřäƒäŉä čőŉƒįģ:",
    "page-heading": "Cőřřęľäŧįőŉş äřę đįşäþľęđ",
    "query-editor": {
      "control-rules": "Ŧĥę şęľęčŧęđ ŧäřģęŧ đäŧä şőūřčę mūşŧ ęχpőřŧ ä qūęřy ęđįŧőř.",
      "data-source-text": "Pľęäşę şęľęčŧ ä ŧäřģęŧ đäŧä şőūřčę ƒįřşŧ.",
      "data-source-title": "Ńő đäŧä şőūřčę şęľęčŧęđ",
      "error-text": "Ŧĥę şęľęčŧęđ đäŧä şőūřčę čőūľđ ŉőŧ þę ľőäđęđ.",
      "error-title": "Ēřřőř ľőäđįŉģ đäŧä şőūřčę",
      "loading": "Ŀőäđįŉģ qūęřy ęđįŧőř...",
      "query-description": "Đęƒįŉę ŧĥę qūęřy ŧĥäŧ įş řūŉ ŵĥęŉ ŧĥę ľįŉĸ įş čľįčĸęđ. Ÿőū čäŉ ūşę <2>väřįäþľęş</2> ŧő äččęşş şpęčįƒįč ƒįęľđ väľūęş.",
      "query-editor-title": "Đäŧä şőūřčę đőęş ŉőŧ ęχpőřŧ ä qūęřy ęđįŧőř.",
      "query-label": "Qūęřy"
    },
    "source-form": {
      "control-required": "Ŧĥįş ƒįęľđ įş řęqūįřęđ.",
      "description": "Ÿőū ĥävę ūşęđ ƒőľľőŵįŉģ väřįäþľęş įŉ ŧĥę ŧäřģęŧ qūęřy: <1></1><2></2>Å đäŧä pőįŉŧ ŉęęđş ŧő přővįđę väľūęş ŧő äľľ väřįäþľęş äş ƒįęľđş őř äş ŧřäŉşƒőřmäŧįőŉş őūŧpūŧ ŧő mäĸę ŧĥę čőřřęľäŧįőŉ þūŧŧőŉ äppęäř įŉ ŧĥę vįşūäľįžäŧįőŉ.<4></4>Ńőŧę: Ńőŧ ęvęřy väřįäþľę ŉęęđş ŧő þę ęχpľįčįŧľy đęƒįŉęđ þęľőŵ. Å ŧřäŉşƒőřmäŧįőŉ şūčĥ äş <7>ľőģƒmŧ</7> ŵįľľ čřęäŧę väřįäþľęş ƒőř ęvęřy ĸęy/väľūę päįř.",
      "heading": "Väřįäþľęş ūşęđ įŉ ŧĥę ŧäřģęŧ qūęřy",
      "results-description": "Ŧĥę ľįŉĸ ŵįľľ þę şĥőŵŉ ŉęχŧ ŧő ŧĥę väľūę őƒ ŧĥįş ƒįęľđ",
      "results-label": "Ŗęşūľŧş ƒįęľđ",
      "results-required": "Ŧĥįş ƒįęľđ įş řęqūįřęđ.",
      "source-description": "Ŗęşūľŧş ƒřőm şęľęčŧęđ şőūřčę đäŧä şőūřčę ĥävę ľįŉĸş đįşpľäyęđ įŉ ŧĥę päŉęľ",
      "source-label": "Ŝőūřčę",
      "sub-text": "<0>Đęƒįŉę ŵĥäŧ đäŧä şőūřčę ŵįľľ đįşpľäy ŧĥę čőřřęľäŧįőŉ, äŉđ ŵĥäŧ đäŧä ŵįľľ řępľäčę přęvįőūşľy đęƒįŉęđ väřįäþľęş.</0>",
      "title": "Cőŉƒįģūřę ŧĥę đäŧä şőūřčę ŧĥäŧ ŵįľľ ľįŉĸ ŧő {{dataSourceName}} (Ŝŧęp 3 őƒ 3)"
    },
    "sub-title": "Đęƒįŉę ĥőŵ đäŧä ľįvįŉģ įŉ đįƒƒęřęŉŧ đäŧä şőūřčęş řęľäŧęş ŧő ęäčĥ őŧĥęř. Ŗęäđ mőřę įŉ ŧĥę <2>đőčūmęŉŧäŧįőŉ<1></1></2>",
    "target-form": {
      "control-rules": "Ŧĥįş ƒįęľđ įş řęqūįřęđ.",
      "sub-text": "<0>Đęƒįŉę ŵĥäŧ đäŧä şőūřčę ŧĥę čőřřęľäŧįőŉ ŵįľľ ľįŉĸ ŧő, äŉđ ŵĥäŧ qūęřy ŵįľľ řūŉ ŵĥęŉ ŧĥę čőřřęľäŧįőŉ įş čľįčĸęđ.</0>",
      "target-description": "Ŝpęčįƒy ŵĥįčĥ đäŧä şőūřčę įş qūęřįęđ ŵĥęŉ ŧĥę ľįŉĸ įş čľįčĸęđ",
      "target-label": "Ŧäřģęŧ",
      "title": "Ŝęŧūp ŧĥę ŧäřģęŧ ƒőř ŧĥę čőřřęľäŧįőŉ (Ŝŧęp 2 őƒ 3)"
    },
    "trans-details": {
      "logfmt-description": "Päřşę přővįđęđ ƒįęľđ ŵįŧĥ ľőģƒmŧ ŧő ģęŧ väřįäþľęş",
      "logfmt-label": "Ŀőģƒmŧ",
      "regex-description": "Fįęľđ ŵįľľ þę päřşęđ ŵįŧĥ řęģęχ. Ůşę ŉämęđ čäpŧūřę ģřőūpş ŧő řęŧūřŉ mūľŧįpľę väřįäþľęş, őř ä şįŉģľę ūŉŉämęđ čäpŧūřę ģřőūp ŧő äđđ väřįäþľę ŧő ŉämęđ mäp väľūę. Ŗęģęχ įş čäşę įŉşęŉşįŧįvę.",
      "regex-expression": "Ůşę čäpŧūřę ģřőūpş ŧő ęχŧřäčŧ ä pőřŧįőŉ őƒ ŧĥę ƒįęľđ.",
      "regex-label": "Ŗęģūľäř ęχpřęşşįőŉ",
      "regex-map-values": "Đęƒįŉęş ŧĥę ŉämę őƒ ŧĥę väřįäþľę įƒ ŧĥę čäpŧūřę ģřőūp įş ŉőŧ ŉämęđ."
    },
    "transform": {
      "add-button": "Åđđ ŧřäŉşƒőřmäŧįőŉ",
      "heading": "Ŧřäŉşƒőřmäŧįőŉş",
      "no-transform": "Ńő ŧřäŉşƒőřmäŧįőŉş đęƒįŉęđ."
    },
    "transform-row": {
      "expression-label": "Ēχpřęşşįőŉ",
      "expression-required": "Pľęäşę đęƒįŉę äŉ ęχpřęşşįőŉ",
      "expression-tooltip": "Ŗęqūįřęđ ƒőř řęģūľäř ęχpřęşşįőŉ. Ŧĥę ęχpřęşşįőŉ ŧĥę ŧřäŉşƒőřmäŧįőŉ ŵįľľ ūşę. Ŀőģƒmŧ đőęş ŉőŧ ūşę ƒūřŧĥęř şpęčįƒįčäŧįőŉş.",
      "field-input": "ƒįęľđ",
      "field-label": "Fįęľđ",
      "field-tooltip": "Øpŧįőŉäľ. Ŧĥę ƒįęľđ ŧő ŧřäŉşƒőřm. Ĩƒ ŉőŧ şpęčįƒįęđ, ŧĥę ŧřäŉşƒőřmäŧįőŉ ŵįľľ þę äppľįęđ ŧő ŧĥę řęşūľŧş ƒįęľđ.",
      "map-value-label": "Mäp väľūę",
      "map-value-tooltip": "Øpŧįőŉäľ. Đęƒįŉęş ŧĥę ŉämę őƒ ŧĥę väřįäþľę. Ŧĥįş įş čūřřęŉŧľy őŉľy väľįđ ƒőř řęģūľäř ęχpřęşşįőŉş ŵįŧĥ ä şįŉģľę, ūŉŉämęđ čäpŧūřę ģřőūp.",
      "remove-button": "Ŗęmővę",
      "remove-tooltip": "Ŗęmővę ŧřäŉşƒőřmäŧįőŉ",
      "transform-required": "Pľęäşę şęľęčŧ ä ŧřäŉşƒőřmäŧįőŉ ŧypę",
      "type-label": "Ŧypę",
      "type-tooltip": "Ŧĥę ŧypę őƒ ŧřäŉşƒőřmäŧįőŉ ŧĥäŧ ŵįľľ þę äppľįęđ ŧő ŧĥę şőūřčę đäŧä."
    }
  },
  "dashboard": {
    "add-menu": {
      "import": "Ĩmpőřŧ ƒřőm ľįþřäřy",
      "paste-panel": "Päşŧę päŉęľ",
      "row": "Ŗőŵ",
      "visualization": "Vįşūäľįžäŧįőŉ",
      "widget": "Ŵįđģęŧ"
    },
    "alert-rules-drawer": {
      "redirect-link": "Ŀįşŧ įŉ Ğřäƒäŉä Åľęřŧįŉģ",
      "subtitle": "Åľęřŧ řūľęş řęľäŧęđ ŧő ŧĥįş đäşĥþőäřđ"
    },
    "empty": {
      "add-library-panel-body": "Åđđ vįşūäľįžäŧįőŉş ŧĥäŧ äřę şĥäřęđ ŵįŧĥ őŧĥęř đäşĥþőäřđş.",
      "add-library-panel-button": "Åđđ ľįþřäřy päŉęľ",
      "add-library-panel-header": "Ĩmpőřŧ päŉęľ",
      "add-visualization-body": "Ŝęľęčŧ ä đäŧä şőūřčę äŉđ ŧĥęŉ qūęřy äŉđ vįşūäľįžę yőūř đäŧä ŵįŧĥ čĥäřŧş, şŧäŧş äŉđ ŧäþľęş őř čřęäŧę ľįşŧş, mäřĸđőŵŉş äŉđ őŧĥęř ŵįđģęŧş.",
      "add-visualization-button": "Åđđ vįşūäľįžäŧįőŉ",
      "add-visualization-header": "Ŝŧäřŧ yőūř ŉęŵ đäşĥþőäřđ þy äđđįŉģ ä vįşūäľįžäŧįőŉ",
      "add-widget-body": "Cřęäŧę ľįşŧş, mäřĸđőŵŉş äŉđ őŧĥęř ŵįđģęŧş",
      "add-widget-button": "Åđđ ŵįđģęŧ",
      "add-widget-header": "Åđđ ä ŵįđģęŧ",
      "import-a-dashboard-body": "Ĩmpőřŧ đäşĥþőäřđş ƒřőm ƒįľęş őř <1>ģřäƒäŉä.čőm</1>.",
      "import-a-dashboard-header": "Ĩmpőřŧ ä đäşĥþőäřđ",
      "import-dashboard-button": "Ĩmpőřŧ đäşĥþőäřđ"
    },
    "inspect": {
      "data-tab": "Đäŧä",
      "error-tab": "Ēřřőř",
      "json-tab": "ĴŜØŃ",
      "meta-tab": "Męŧä đäŧä",
      "query-tab": "Qūęřy",
      "stats-tab": "Ŝŧäŧş",
      "subtitle": "{{queryCount}} qūęřįęş ŵįŧĥ ŧőŧäľ qūęřy ŧįmę őƒ {{formatted}}",
      "title": "Ĩŉşpęčŧ: {{panelTitle}}"
    },
    "inspect-data": {
      "data-options": "Đäŧä őpŧįőŉş",
      "dataframe-aria-label": "Ŝęľęčŧ đäŧäƒřämę",
      "dataframe-label": "Ŝĥőŵ đäŧä ƒřämę",
      "download-csv": "Đőŵŉľőäđ CŜV",
      "download-excel-description": "Åđđş ĥęäđęř ŧő CŜV ƒőř ūşę ŵįŧĥ Ēχčęľ",
      "download-excel-label": "Đőŵŉľőäđ ƒőř Ēχčęľ",
      "download-logs": "Đőŵŉľőäđ ľőģş",
      "download-service": "Đőŵŉľőäđ şęřvįčę ģřäpĥ",
      "download-traces": "Đőŵŉľőäđ ŧřäčęş",
      "excel-header": "Ēχčęľ ĥęäđęř",
      "formatted": "Főřmäŧŧęđ đäŧä",
      "formatted-data-description": "Ŧäþľę đäŧä įş ƒőřmäŧŧęđ ŵįŧĥ őpŧįőŉş đęƒįŉęđ įŉ ŧĥę Fįęľđ äŉđ Øvęřřįđę ŧäþş.",
      "formatted-data-label": "Főřmäŧŧęđ đäŧä",
      "panel-transforms": "Päŉęľ ŧřäŉşƒőřmş",
      "series-to-columns": "Ŝęřįęş ĵőįŉęđ þy ŧįmę",
      "transformation": "Ŝęřįęş ĵőįŉęđ þy ŧįmę",
      "transformations-description": "Ŧäþľę đäŧä įş đįşpľäyęđ ŵįŧĥ ŧřäŉşƒőřmäŧįőŉş đęƒįŉęđ įŉ ŧĥę päŉęľ Ŧřäŉşƒőřm ŧäþ.",
      "transformations-label": "Åppľy päŉęľ ŧřäŉşƒőřmäŧįőŉş"
    },
    "inspect-json": {
      "dataframe-description": "Ŗäŵ đäŧä ŵįŧĥőūŧ ŧřäŉşƒőřmäŧįőŉş äŉđ ƒįęľđ čőŉƒįģ äppľįęđ. ",
      "dataframe-label": "ĐäŧäFřämę ĴŜØŃ (ƒřőm Qūęřy)",
      "panel-data-description": "Ŧĥę řäŵ mőđęľ päşşęđ ŧő ŧĥę päŉęľ vįşūäľįžäŧįőŉ",
      "panel-data-label": "Päŉęľ đäŧä",
      "panel-json-description": "Ŧĥę mőđęľ şävęđ įŉ ŧĥę đäşĥþőäřđ ĴŜØŃ ŧĥäŧ čőŉƒįģūřęş ĥőŵ ęvęřyŧĥįŉģ ŵőřĸş.",
      "panel-json-label": "Päŉęľ ĴŜØŃ",
      "select-source": "Ŝęľęčŧ şőūřčę",
      "unknown": "Ůŉĸŉőŵŉ Øþĵęčŧ: {{show}}"
    },
    "inspect-meta": {
      "no-inspector": "Ńő Męŧäđäŧä Ĩŉşpęčŧőř"
    },
    "inspect-stats": {
      "data-title": "Đäŧä şőūřčę şŧäŧş",
      "data-traceids": "Ŧřäčę ĨĐş",
      "processing-time": "Đäŧä přőčęşşįŉģ ŧįmę",
      "queries": "Ńūmþęř őƒ qūęřįęş",
      "request-time": "Ŧőŧäľ řęqūęşŧ ŧįmę",
      "rows": "Ŧőŧäľ ŉūmþęř řőŵş",
      "table-title": "Ŝŧäŧş"
    },
    "toolbar": {
      "add": "Åđđ",
      "alert-rules": "Åľęřŧ řūľęş",
      "mark-favorite": "Mäřĸ äş ƒävőřįŧę",
      "open-original": "Øpęŉ őřįģįŉäľ đäşĥþőäřđ",
      "playlist-next": "Ğő ŧő ŉęχŧ đäşĥþőäřđ",
      "playlist-previous": "Ğő ŧő přęvįőūş đäşĥþőäřđ",
      "playlist-stop": "Ŝŧőp pľäyľįşŧ",
      "refresh": "Ŗęƒřęşĥ đäşĥþőäřđ",
      "save": "Ŝävę đäşĥþőäřđ",
      "settings": "Đäşĥþőäřđ şęŧŧįŉģş",
      "share": "Ŝĥäřę đäşĥþőäřđ",
      "share-button": "Ŝĥäřę",
      "unmark-favorite": "Ůŉmäřĸ äş ƒävőřįŧę"
    },
    "validation": {
      "invalid-dashboard-id": "Cőūľđ ŉőŧ ƒįŉđ ä väľįđ Ğřäƒäŉä.čőm ĨĐ",
      "invalid-json": "Ńőŧ väľįđ ĴŜØŃ",
      "tags-expected-array": "ŧäģş ęχpęčŧęđ äřřäy",
      "tags-expected-strings": "ŧäģş ęχpęčŧęđ äřřäy őƒ şŧřįŉģş"
    }
  },
  "dashboard-import": {
    "file-dropzone": {
      "primary-text": "Ůpľőäđ đäşĥþőäřđ ĴŜØŃ ƒįľę",
      "secondary-text": "Đřäģ äŉđ đřőp ĥęřę őř čľįčĸ ŧő þřőŵşę"
    },
    "form-actions": {
      "cancel": "Cäŉčęľ",
      "load": "Ŀőäđ"
    },
    "gcom-field": {
      "label": "Fįŉđ äŉđ įmpőřŧ đäşĥþőäřđş ƒőř čőmmőŉ äppľįčäŧįőŉş äŧ <1></1>",
      "load-button": "Ŀőäđ",
      "placeholder": "Ğřäƒäŉä.čőm đäşĥþőäřđ ŮŖĿ őř ĨĐ",
      "validation-required": "Å Ğřäƒäŉä đäşĥþőäřđ ŮŖĿ őř ĨĐ įş řęqūįřęđ"
    },
    "json-field": {
      "label": "Ĩmpőřŧ vįä đäşĥþőäřđ ĴŜØŃ mőđęľ",
      "validation-required": "Ńęęđ ä đäşĥþőäřđ ĴŜØŃ mőđęľ"
    }
  },
  "dashboard-links": {
    "empty-state": {
      "button-title": "Åđđ đäşĥþőäřđ ľįŉĸ",
      "info-box-content": "Đäşĥþőäřđ ľįŉĸş äľľőŵ yőū ŧő pľäčę ľįŉĸş ŧő őŧĥęř đäşĥþőäřđş äŉđ ŵęþ şįŧęş đįřęčŧľy þęľőŵ ŧĥę đäşĥþőäřđ ĥęäđęř. <2>Ŀęäřŉ mőřę</2>",
      "title": "Ŧĥęřę äřę ŉő đäşĥþőäřđ ľįŉĸş äđđęđ yęŧ"
    }
  },
  "dashboard-settings": {
    "annotations": {
      "title": "Åŉŉőŧäŧįőŉş"
    },
    "dashboard-delete-button": "Đęľęŧę đäşĥþőäřđ",
    "general": {
      "auto-refresh-description": "Đęƒįŉę ŧĥę äūŧő řęƒřęşĥ įŉŧęřväľş ŧĥäŧ şĥőūľđ þę äväįľäþľę įŉ ŧĥę äūŧő řęƒřęşĥ ľįşŧ. Ůşę ŧĥę ƒőřmäŧ '5ş' ƒőř şęčőŉđş, '1m' ƒőř mįŉūŧęş, '1ĥ' ƒőř ĥőūřş, äŉđ '1đ' ƒőř đäyş (ę.ģ.: '5ş,10ş,30ş,1m,5m,15m,30m,1ĥ,2ĥ,1đ').",
      "auto-refresh-label": "Åūŧő řęƒřęşĥ",
      "description-label": "Đęşčřįpŧįőŉ",
      "editable-description": "Ŝęŧ ŧő řęäđ-őŉľy ŧő đįşäþľę äľľ ęđįŧįŉģ. Ŗęľőäđ ŧĥę đäşĥþőäřđ ƒőř čĥäŉģęş ŧő ŧäĸę ęƒƒęčŧ",
      "editable-label": "Ēđįŧäþľę",
      "folder-label": "Főľđęř",
      "panel-options-graph-tooltip-description": "Cőŉŧřőľş ŧőőľŧįp äŉđ ĥővęř ĥįģĥľįģĥŧ þęĥävįőř äčřőşş đįƒƒęřęŉŧ päŉęľş. Ŗęľőäđ ŧĥę đäşĥþőäřđ ƒőř čĥäŉģęş ŧő ŧäĸę ęƒƒęčŧ",
      "panel-options-graph-tooltip-label": "Ğřäpĥ ŧőőľŧįp",
      "panel-options-label": "Päŉęľ őpŧįőŉş",
      "tags-label": "Ŧäģş",
      "title": "Ğęŉęřäľ",
      "title-label": "Ŧįŧľę"
    },
    "json-editor": {
      "save-button": "Ŝävę čĥäŉģęş",
      "subtitle": "Ŧĥę ĴŜØŃ mőđęľ þęľőŵ įş ŧĥę đäŧä şŧřūčŧūřę ŧĥäŧ đęƒįŉęş ŧĥę đäşĥþőäřđ. Ŧĥįş įŉčľūđęş đäşĥþőäřđ şęŧŧįŉģş, päŉęľ şęŧŧįŉģş, ľäyőūŧ, qūęřįęş, äŉđ şő őŉ.",
      "title": "ĴŜØŃ Mőđęľ"
    },
    "links": {
      "title": "Ŀįŉĸş"
    },
    "permissions": {
      "title": "Pęřmįşşįőŉş"
    },
    "settings": {
      "title": "Ŝęŧŧįŉģş"
    },
    "time-picker": {
      "hide-time-picker": "Ħįđę ŧįmę pįčĸęř",
      "now-delay-description": "Ēχčľūđę řęčęŉŧ đäŧä ŧĥäŧ mäy þę įŉčőmpľęŧę.",
      "now-delay-label": "Ńőŵ đęľäy",
      "refresh-live-dashboards-description": "Cőŉŧįŉūőūşľy řę-đřäŵ päŉęľş ŵĥęřę ŧĥę ŧįmę řäŉģę řęƒęřęŉčęş 'ŉőŵ'",
      "refresh-live-dashboards-label": "Ŗęƒřęşĥ ľįvę đäşĥþőäřđş",
      "time-options-label": "Ŧįmę őpŧįőŉş",
      "time-zone-label": "Ŧįmę žőŉę",
      "week-start-label": "Ŵęęĸ şŧäřŧ"
    },
    "variables": {
      "title": "Väřįäþľęş"
    },
    "versions": {
      "title": "Vęřşįőŉş"
    }
  },
  "data-source-list": {
    "empty-state": {
      "button-title": "Åđđ đäŧä şőūřčę",
      "pro-tip": "Ÿőū čäŉ äľşő đęƒįŉę đäŧä şőūřčęş ŧĥřőūģĥ čőŉƒįģūřäŧįőŉ ƒįľęş. <2>Ŀęäřŉ mőřę</2>",
      "title": "Ńő đäŧä şőūřčęş đęƒįŉęđ"
    }
  },
  "data-source-picker": {
    "add-new-data-source": "Cőŉƒįģūřę ä ŉęŵ đäŧä şőūřčę",
    "built-in-list": {
      "description-dashboard": "Ŗęūşę qūęřy řęşūľŧş ƒřőm őŧĥęř vįşūäľįžäŧįőŉş",
      "description-grafana": "Đįşčővęř vįşūäľįžäŧįőŉş ūşįŉģ mőčĸ đäŧä",
      "description-mixed": "Ůşę mūľŧįpľę đäŧä şőūřčęş"
    },
    "list": {
      "no-data-source-message": "Ńő đäŧä şőūřčęş ƒőūŉđ"
    },
    "modal": {
      "configure-new-data-source": "Øpęŉ ä ŉęŵ ŧäþ äŉđ čőŉƒįģūřę ä đäŧä şőūřčę",
      "input-placeholder": "Ŝęľęčŧ đäŧä şőūřčę",
      "title": "Ŝęľęčŧ đäŧä şőūřčę"
    },
    "open-advanced-button": "Øpęŉ äđväŉčęđ đäŧä şőūřčę pįčĸęř"
  },
  "data-sources": {
    "datasource-add-button": {
      "label": "Åđđ ŉęŵ đäŧä şőūřčę"
    },
    "empty-state": {
      "message": "Ńő đäŧä şőūřčęş ƒőūŉđ"
    }
  },
  "explore": {
    "add-to-dashboard": "Åđđ ŧő đäşĥþőäřđ",
    "add-to-library-modal": {
      "auto-star": "Åūŧő-şŧäř ŧĥįş qūęřy ŧő äđđ įŧ ŧő yőūř şŧäřřęđ ľįşŧ įŉ ŧĥę Qūęřy Ŀįþřäřy.",
      "data-source-name": "Đäŧä şőūřčę ŉämę",
      "data-source-type": "Đäŧä şőūřčę ŧypę",
      "description": "Đęşčřįpŧįőŉ",
      "info": "Ÿőū'řę äþőūŧ ŧő şävę ŧĥįş qūęřy. Øŉčę şävęđ, yőū čäŉ ęäşįľy äččęşş įŧ įŉ ŧĥę Qūęřy Ŀįþřäřy ŧäþ ƒőř ƒūŧūřę ūşę äŉđ řęƒęřęŉčę.",
      "query": "Qūęřy",
      "title": "Åđđ qūęřy ŧő Qūęřy Ŀįþřäřy",
      "visibility": "Vįşįþįľįŧy"
    },
    "rich-history": {
      "close-tooltip": "Cľőşę qūęřy ĥįşŧőřy",
      "datasource-a-z": "Đäŧä şőūřčę Å-Ż",
      "datasource-z-a": "Đäŧä şőūřčę Ż-Å",
      "newest-first": "Ńęŵęşŧ ƒįřşŧ",
      "oldest-first": "Øľđęşŧ ƒįřşŧ",
      "query-history": "Qūęřy ĥįşŧőřy",
      "query-library": "Qūęřy ľįþřäřy",
      "settings": "Ŝęŧŧįŉģş",
      "starred": "Ŝŧäřřęđ"
    },
    "rich-history-card": {
      "add-comment-form": "Åđđ čőmmęŉŧ ƒőřm",
      "add-comment-tooltip": "Åđđ čőmmęŉŧ",
      "add-to-library": "Åđđ ŧő ľįþřäřy",
      "cancel": "Cäŉčęľ",
      "confirm-delete": "Đęľęŧę",
      "copy-query-tooltip": "Cőpy qūęřy ŧő čľįpþőäřđ",
      "copy-shortened-link-tooltip": "Cőpy şĥőřŧęŉęđ ľįŉĸ ŧő čľįpþőäřđ",
      "datasource-icon-label": "Đäŧä şőūřčę įčőŉ",
      "datasource-name-label": "Đäŧä şőūřčę ŉämę",
      "datasource-not-exist": "Đäŧä şőūřčę đőęş ŉőŧ ęχįşŧ äŉymőřę",
      "delete-query-confirmation-title": "Đęľęŧę",
      "delete-query-title": "Đęľęŧę qūęřy",
      "delete-query-tooltip": "Đęľęŧę qūęřy",
      "delete-starred-query-confirmation-text": "Åřę yőū şūřę yőū ŵäŉŧ ŧő pęřmäŉęŉŧľy đęľęŧę yőūř şŧäřřęđ qūęřy?",
      "edit-comment-tooltip": "Ēđįŧ čőmmęŉŧ",
      "optional-description": "Åŉ őpŧįőŉäľ đęşčřįpŧįőŉ őƒ ŵĥäŧ ŧĥę qūęřy đőęş.",
      "query-comment-label": "Qūęřy čőmmęŉŧ",
      "query-template-added": "Qūęřy ŧęmpľäŧę şūččęşşƒūľľy äđđęđ ŧő ŧĥę ľįþřäřy",
      "query-text-label": "Qūęřy ŧęχŧ",
      "save-comment": "Ŝävę čőmmęŉŧ",
      "star-query-tooltip": "Ŝŧäř qūęřy",
      "unstar-query-tooltip": "Ůŉşŧäř qūęřy",
      "update-comment-form": "Ůpđäŧę čőmmęŉŧ ƒőřm"
    },
    "rich-history-container": {
      "loading": "Ŀőäđįŉģ..."
    },
    "rich-history-notification": {
      "query-copied": "Qūęřy čőpįęđ ŧő čľįpþőäřđ",
      "query-deleted": "Qūęřy đęľęŧęđ"
    },
    "rich-history-queries-tab": {
      "displaying-partial-queries": "Đįşpľäyįŉģ {{ count }} qūęřįęş",
      "displaying-queries": "{{ count }} qūęřįęş",
      "filter-aria-label": "Fįľŧęř qūęřįęş ƒőř đäŧä şőūřčęş(ş)",
      "filter-history": "Fįľŧęř ĥįşŧőřy",
      "filter-placeholder": "Fįľŧęř qūęřįęş ƒőř đäŧä şőūřčęş(ş)",
      "history-local": "Ŧĥę ĥįşŧőřy įş ľőčäľ ŧő yőūř þřőŵşęř äŉđ įş ŉőŧ şĥäřęđ ŵįŧĥ őŧĥęřş.",
      "loading": "Ŀőäđįŉģ...",
      "loading-results": "Ŀőäđįŉģ řęşūľŧş...",
      "search-placeholder": "Ŝęäřčĥ qūęřįęş",
      "showing-queries": "Ŝĥőŵįŉģ {{ shown }} őƒ {{ total }} <0>Ŀőäđ mőřę</0>",
      "sort-aria-label": "Ŝőřŧ qūęřįęş",
      "sort-placeholder": "Ŝőřŧ qūęřįęş þy"
    },
    "rich-history-settings-tab": {
      "alert-info": "Ğřäƒäŉä ŵįľľ ĸęęp ęŉŧřįęş ūp ŧő {{optionLabel}}.Ŝŧäřřęđ ęŉŧřįęş ŵőŉ'ŧ þę đęľęŧęđ.",
      "change-default-tab": "Cĥäŉģę ŧĥę đęƒäūľŧ äčŧįvę ŧäþ ƒřőm “Qūęřy ĥįşŧőřy” ŧő “Ŝŧäřřęđ”",
      "clear-history-info": "Đęľęŧę äľľ őƒ yőūř qūęřy ĥįşŧőřy, pęřmäŉęŉŧľy.",
      "clear-query-history": "Cľęäř qūęřy ĥįşŧőřy",
      "clear-query-history-button": "Cľęäř qūęřy ĥįşŧőřy",
      "delete-confirm": "Đęľęŧę",
      "delete-confirm-text": "Åřę yőū şūřę yőū ŵäŉŧ ŧő pęřmäŉęŉŧľy đęľęŧę yőūř qūęřy ĥįşŧőřy?",
      "delete-title": "Đęľęŧę",
      "history-time-span": "Ħįşŧőřy ŧįmę şpäŉ",
      "history-time-span-description": "Ŝęľęčŧ ŧĥę pęřįőđ őƒ ŧįmę ƒőř ŵĥįčĥ Ğřäƒäŉä ŵįľľ şävę yőūř qūęřy ĥįşŧőřy. Ůp ŧő {{MAX_HISTORY_ITEMS}} ęŉŧřįęş ŵįľľ þę şŧőřęđ.",
      "only-show-active-datasource": "Øŉľy şĥőŵ qūęřįęş ƒőř đäŧä şőūřčę čūřřęŉŧľy äčŧįvę įŉ Ēχpľőřę",
      "query-history-deleted": "Qūęřy ĥįşŧőřy đęľęŧęđ",
      "retention-period": {
        "1-week": "1 ŵęęĸ",
        "2-days": "2 đäyş",
        "2-weeks": "2 ŵęęĸş",
        "5-days": "5 đäyş"
      }
    },
    "rich-history-starred-tab": {
      "filter-queries-aria-label": "Fįľŧęř qūęřįęş ƒőř đäŧä şőūřčęş(ş)",
      "filter-queries-placeholder": "Fįľŧęř qūęřįęş ƒőř đäŧä şőūřčęş(ş)",
      "loading": "Ŀőäđįŉģ...",
      "loading-results": "Ŀőäđįŉģ řęşūľŧş...",
      "local-history-message": "Ŧĥę ĥįşŧőřy įş ľőčäľ ŧő yőūř þřőŵşęř äŉđ įş ŉőŧ şĥäřęđ ŵįŧĥ őŧĥęřş.",
      "search-queries-placeholder": "Ŝęäřčĥ qūęřįęş",
      "showing-queries": "Ŝĥőŵįŉģ {{ shown }} őƒ {{ total }} <0>Ŀőäđ mőřę</0>",
      "sort-queries-aria-label": "Ŝőřŧ qūęřįęş",
      "sort-queries-placeholder": "Ŝőřŧ qūęřįęş þy"
    },
    "rich-history-utils": {
      "a-week-ago": "ä ŵęęĸ äģő",
      "days-ago": "{{num}} đäyş äģő",
      "default-from": "ŉőŵ-1ĥ",
      "default-to": "ŉőŵ",
      "today": "ŧőđäy",
      "two-weeks-ago": "ŧŵő ŵęęĸş äģő",
      "yesterday": "yęşŧęřđäy"
    },
    "rich-history-utils-notification": {
      "saving-failed": "Ŝävįŉģ řįčĥ ĥįşŧőřy ƒäįľęđ",
      "update-failed": "Ŗįčĥ Ħįşŧőřy ūpđäŧę ƒäįľęđ"
    },
    "run-query": {
      "left-pane": "Ŀęƒŧ päŉę",
      "right-pane": "Ŗįģĥŧ päŉę",
      "run-query-button": "Ŗūŉ qūęřy",
      "switch-datasource-button": "Ŝŵįŧčĥ đäŧä şőūřčę äŉđ řūŉ qūęřy"
    },
    "secondary-actions": {
      "query-add-button": "Åđđ qūęřy",
      "query-add-button-aria-label": "Åđđ qūęřy",
      "query-history-button": "Qūęřy ĥįşŧőřy",
      "query-history-button-aria-label": "Qūęřy ĥįşŧőřy",
      "query-inspector-button": "Qūęřy įŉşpęčŧőř",
      "query-inspector-button-aria-label": "Qūęřy įŉşpęčŧőř"
    },
    "table": {
      "no-data": "0 şęřįęş řęŧūřŉęđ",
      "title": "Ŧäþľę",
      "title-with-name": "Ŧäþľę - {{name}}"
    },
    "toolbar": {
      "aria-label": "Ēχpľőřę ŧőőľþäř",
      "copy-link": "Cőpy ŮŖĿ",
      "copy-link-abs-time": "Cőpy äþşőľūŧę ŮŖĿ",
      "copy-links-absolute-category": "Ŧįmę-şyŉč ŮŖĿ ľįŉĸş (şĥäřę ŵįŧĥ ŧįmę řäŉģę įŉŧäčŧ)",
      "copy-links-normal-category": "Ńőřmäľ ŮŖĿ ľįŉĸş",
      "copy-shortened-link": "Cőpy şĥőřŧęŉęđ ŮŖĿ",
      "copy-shortened-link-abs-time": "Cőpy äþşőľūŧę şĥőřŧęŉęđ ŮŖĿ",
      "copy-shortened-link-menu": "Øpęŉ čőpy ľįŉĸ őpŧįőŉş",
      "refresh-picker-cancel": "Cäŉčęľ",
      "refresh-picker-run": "Ŗūŉ qūęřy",
      "split-close": " Cľőşę ",
      "split-close-tooltip": "Cľőşę şpľįŧ päŉę",
      "split-narrow": "Ńäřřőŵ päŉę",
      "split-title": "Ŝpľįŧ",
      "split-tooltip": "Ŝpľįŧ ŧĥę päŉę",
      "split-widen": "Ŵįđęŉ päŉę"
    }
  },
  "folder-picker": {
    "loading": "Ŀőäđįŉģ ƒőľđęřş..."
  },
  "grafana-ui": {
    "drawer": {
      "close": "Cľőşę"
    },
    "modal": {
      "close-tooltip": "Cľőşę"
    },
    "segment-async": {
      "error": "Fäįľęđ ŧő ľőäđ őpŧįőŉş",
      "loading": "Ŀőäđįŉģ őpŧįőŉş...",
      "no-options": "Ńő őpŧįőŉş ƒőūŉđ"
    },
    "select": {
      "no-options-label": "Ńő őpŧįőŉş ƒőūŉđ",
      "placeholder": "Cĥőőşę"
    },
    "spinner": {
      "aria-label": "Ŀőäđįŉģ"
    }
  },
  "graph": {
    "container": {
      "content": "Ŗęŉđęřįŉģ ŧőő mäŉy şęřįęş įŉ ä şįŉģľę päŉęľ mäy įmpäčŧ pęřƒőřmäŉčę äŉđ mäĸę đäŧä ĥäřđęř ŧő řęäđ. Cőŉşįđęř řęƒįŉįŉģ yőūř qūęřįęş.",
      "show-all-series": "Ŝĥőŵ äľľ {{length}}",
      "show-only-series": "Ŝĥőŵįŉģ őŉľy {{MAX_NUMBER_OF_TIME_SERIES}} şęřįęş",
      "title": "Ğřäpĥ"
    }
  },
  "help-modal": {
    "shortcuts-category": {
      "dashboard": "Đäşĥþőäřđ",
      "focused-panel": "Főčūşęđ päŉęľ",
      "global": "Ğľőþäľ",
      "time-range": "Ŧįmę řäŉģę"
    },
    "shortcuts-description": {
      "change-theme": "Cĥäŉģę ŧĥęmę",
      "collapse-all-rows": "Cőľľäpşę äľľ řőŵş",
      "copy-time-range": "Cőpy ŧįmę řäŉģę",
      "dashboard-settings": "Đäşĥþőäřđ şęŧŧįŉģş",
      "duplicate-panel": "Đūpľįčäŧę Päŉęľ",
      "exit-edit/setting-views": "Ēχįŧ ęđįŧ/şęŧŧįŉģ vįęŵş",
      "expand-all-rows": "Ēχpäŉđ äľľ řőŵş",
      "go-to-dashboards": "Ğő ŧő Đäşĥþőäřđş",
      "go-to-explore": "Ğő ŧő Ēχpľőřę",
      "go-to-home-dashboard": "Ğő ŧő Ħőmę Đäşĥþőäřđ",
      "go-to-profile": "Ğő ŧő Přőƒįľę",
      "make-time-range-permanent": "Mäĸę ŧįmę řäŉģę äþşőľūŧę/pęřmäŉęŉŧ",
      "move-time-range-back": "Mővę ŧįmę řäŉģę þäčĸ",
      "move-time-range-forward": "Mővę ŧįmę řäŉģę ƒőřŵäřđ",
      "open-search": "Øpęŉ şęäřčĥ",
      "open-shared-modal": "Øpęŉ Päŉęľ Ŝĥäřę Mőđäľ",
      "paste-time-range": "Päşŧę ŧįmę řäŉģę",
      "refresh-all-panels": "Ŗęƒřęşĥ äľľ päŉęľş",
      "remove-panel": "Ŗęmővę Päŉęľ",
      "save-dashboard": "Ŝävę đäşĥþőäřđ",
      "show-all-shortcuts": "Ŝĥőŵ äľľ ĸęyþőäřđ şĥőřŧčūŧş",
      "toggle-active-mode": "Ŧőģģľę įŉ-äčŧįvę / vįęŵ mőđę",
      "toggle-all-panel-legends": "Ŧőģģľę äľľ päŉęľ ľęģęŉđş",
      "toggle-auto-fit": "Ŧőģģľę äūŧő ƒįŧ päŉęľş (ęχpęřįmęŉŧäľ ƒęäŧūřę)",
      "toggle-exemplars": "Ŧőģģľę ęχęmpľäřş įŉ äľľ päŉęľ",
      "toggle-graph-crosshair": "Ŧőģģľę şĥäřęđ ģřäpĥ čřőşşĥäįř",
      "toggle-kiosk": "Ŧőģģľę ĸįőşĸ mőđę (ĥįđęş ŧőp ŉäv)",
      "toggle-panel-edit": "Ŧőģģľę päŉęľ ęđįŧ vįęŵ",
      "toggle-panel-fullscreen": "Ŧőģģľę päŉęľ ƒūľľşčřęęŉ vįęŵ",
      "toggle-panel-legend": "Ŧőģģľę päŉęľ ľęģęŉđ",
      "zoom-out-time-range": "Żőőm őūŧ ŧįmę řäŉģę"
    },
    "title": "Ŝĥőřŧčūŧş"
  },
  "inspector": {
    "query": {
      "collapse-all": "Cőľľäpşę äľľ",
      "copy-to-clipboard": "Cőpy ŧő čľįpþőäřđ",
      "description": "Qūęřy įŉşpęčŧőř äľľőŵş yőū ŧő vįęŵ řäŵ řęqūęşŧ äŉđ řęşpőŉşę. Ŧő čőľľęčŧ ŧĥįş đäŧä Ğřäƒäŉä ŉęęđş ŧő įşşūę ä ŉęŵ qūęřy. Cľįčĸ řęƒřęşĥ þūŧŧőŉ þęľőŵ ŧő ŧřįģģęř ä ŉęŵ qūęřy.",
      "expand-all": "Ēχpäŉđ äľľ",
      "no-data": "Ńő řęqūęşŧ äŉđ řęşpőŉşę čőľľęčŧęđ yęŧ. Ħįŧ řęƒřęşĥ þūŧŧőŉ",
      "refresh": "Ŗęƒřęşĥ"
    }
  },
  "library-panel": {
    "add-modal": {
      "cancel": "Cäŉčęľ",
      "create": "Cřęäŧę ľįþřäřy päŉęľ",
      "error": "Ŀįþřäřy päŉęľ ŵįŧĥ ŧĥįş ŉämę äľřęäđy ęχįşŧş",
      "folder": "Ŝävę įŉ ƒőľđęř",
      "folder-description": "Ŀįþřäřy päŉęľ pęřmįşşįőŉş äřę đęřįvęđ ƒřőm ŧĥę ƒőľđęř pęřmįşşįőŉş",
      "name": "Ŀįþřäřy päŉęľ ŉämę"
    },
    "add-widget": {
      "title": "Åđđ päŉęľ ƒřőm päŉęľ ľįþřäřy"
    },
    "empty-state": {
      "message": "Ÿőū ĥävęŉ'ŧ čřęäŧęđ äŉy ľįþřäřy päŉęľş yęŧ",
      "more-info": "Cřęäŧę ä ľįþřäřy päŉęľ ƒřőm äŉy ęχįşŧįŉģ đäşĥþőäřđ päŉęľ ŧĥřőūģĥ ŧĥę päŉęľ čőŉŧęχŧ męŉū. <2>Ŀęäřŉ mőřę</2>"
    }
  },
  "library-panels": {
    "empty-state": {
      "message": "Ńő ľįþřäřy päŉęľş ƒőūŉđ"
    },
    "modal": {
      "body_one": "Ŧĥįş päŉęľ įş þęįŉģ ūşęđ įŉ {{count}} đäşĥþőäřđ. Pľęäşę čĥőőşę ŵĥįčĥ đäşĥþőäřđ ŧő vįęŵ ŧĥę päŉęľ įŉ:",
      "body_other": "Ŧĥįş päŉęľ įş þęįŉģ ūşęđ įŉ {{count}} đäşĥþőäřđş. Pľęäşę čĥőőşę ŵĥįčĥ đäşĥþőäřđ ŧő vįęŵ ŧĥę päŉęľ įŉ:",
      "button-cancel": "Cäŉčęľ",
      "button-view-panel1": "Vįęŵ päŉęľ įŉ {{label}}...",
      "button-view-panel2": "Vįęŵ päŉęľ įŉ đäşĥþőäřđ...",
      "panel-not-linked": "Päŉęľ įş ŉőŧ ľįŉĸęđ ŧő ä đäşĥþőäřđ. Åđđ ŧĥę päŉęľ ŧő ä đäşĥþőäřđ äŉđ řęŧřy.",
      "select-no-options-message": "Ńő đäşĥþőäřđş ƒőūŉđ",
      "select-placeholder": "Ŝŧäřŧ ŧypįŉģ ŧő şęäřčĥ ƒőř đäşĥþőäřđ",
      "title": "Vįęŵ päŉęľ įŉ đäşĥþőäřđ"
    },
    "save": {
      "error": "Ēřřőř şävįŉģ ľįþřäřy päŉęľ: \"{{errorMsg}}\"",
      "success": "Ŀįþřäřy päŉęľ şävęđ"
    }
  },
  "login": {
    "error": {
      "blocked": "Ÿőū ĥävę ęχčęęđęđ ŧĥę ŉūmþęř őƒ ľőģįŉ äŧŧęmpŧş ƒőř ŧĥįş ūşęř. Pľęäşę ŧřy äģäįŉ ľäŧęř.",
      "invalid-user-or-password": "Ĩŉväľįđ ūşęřŉämę őř päşşŵőřđ",
      "title": "Ŀőģįŉ ƒäįľęđ",
      "unknown": "Ůŉĸŉőŵŉ ęřřőř őččūřřęđ"
    },
    "forgot-password": "Főřģőŧ yőūř päşşŵőřđ?",
    "form": {
      "password-label": "Päşşŵőřđ",
      "password-placeholder": "päşşŵőřđ",
      "password-required": "Päşşŵőřđ įş řęqūįřęđ",
      "submit-label": "Ŀőģ įŉ",
      "submit-loading-label": "Ŀőģģįŉģ įŉ...",
      "username-label": "Ēmäįľ őř ūşęřŉämę",
      "username-placeholder": "ęmäįľ őř ūşęřŉämę",
      "username-required": "Ēmäįľ őř ūşęřŉämę įş řęqūįřęđ"
    },
    "services": {
      "sing-in-with-prefix": "Ŝįģŉ įŉ ŵįŧĥ {{serviceName}}"
    },
    "signup": {
      "button-label": "Ŝįģŉ ūp",
      "new-to-question": "Ńęŵ ŧő Ğřäƒäŉä?"
    }
  },
  "migrate-to-cloud": {
    "can-i-move": {
      "body": "Øŉčę yőū čőŉŉęčŧ ŧĥįş įŉşŧäľľäŧįőŉ ŧő ä čľőūđ şŧäčĸ, yőū'ľľ þę äþľę ŧő ūpľőäđ đäŧä şőūřčęş äŉđ đäşĥþőäřđş.",
      "link-title": "Ŀęäřŉ äþőūŧ mįģřäŧįŉģ őŧĥęř şęŧŧįŉģş",
      "title": "Cäŉ Ĩ mővę ŧĥįş įŉşŧäľľäŧįőŉ ŧő Ğřäƒäŉä Cľőūđ?"
    },
    "connect-modal": {
      "body-cloud-stack": "Ÿőū'ľľ äľşő ŉęęđ ä čľőūđ şŧäčĸ. Ĩƒ yőū ĵūşŧ şįģŉęđ ūp, ŵę'ľľ äūŧőmäŧįčäľľy čřęäŧę yőūř ƒįřşŧ şŧäčĸ. Ĩƒ yőū ĥävę äŉ äččőūŉŧ, yőū'ľľ ŉęęđ ŧő şęľęčŧ őř čřęäŧę ä şŧäčĸ.",
      "body-get-started": "Ŧő ģęŧ şŧäřŧęđ, yőū'ľľ ŉęęđ ä Ğřäƒäŉä.čőm äččőūŉŧ.",
      "body-sign-up": "Ŝįģŉ ūp ƒőř ä Ğřäƒäŉä.čőm äččőūŉŧ",
      "body-token": "Ÿőūř şęľƒ-mäŉäģęđ Ğřäƒäŉä įŉşŧäľľäŧįőŉ ŉęęđş şpęčįäľ äččęşş ŧő şęčūřęľy mįģřäŧę čőŉŧęŉŧ. Ÿőū'ľľ ŉęęđ ŧő čřęäŧę ä mįģřäŧįőŉ ŧőĸęŉ őŉ yőūř čĥőşęŉ čľőūđ şŧäčĸ.",
      "body-token-field": "Mįģřäŧįőŉ ŧőĸęŉ",
      "body-token-field-placeholder": "Päşŧę ŧőĸęŉ ĥęřę",
      "body-token-instructions": "Ŀőģ įŉŧő yőūř čľőūđ şŧäčĸ äŉđ ŉävįģäŧę ŧő Åđmįŉįşŧřäŧįőŉ, Ğęŉęřäľ, Mįģřäŧę ŧő Ğřäƒäŉä Cľőūđ. Cřęäŧę ä mįģřäŧįőŉ ŧőĸęŉ őŉ ŧĥäŧ şčřęęŉ äŉđ päşŧę ŧĥę ŧőĸęŉ ĥęřę.",
      "body-view-stacks": "Vįęŵ my čľőūđ şŧäčĸş",
      "cancel": "Cäŉčęľ",
      "connect": "Cőŉŉęčŧ ŧő ŧĥįş şŧäčĸ",
      "connecting": "Cőŉŉęčŧįŉģ ŧő ŧĥįş şŧäčĸ...",
      "title": "Cőŉŉęčŧ ŧő ä čľőūđ şŧäčĸ",
      "token-error-description": "Ŧĥęřę ŵäş äŉ ęřřőř şävįŉģ ŧĥę ŧőĸęŉ. Ŝęę ŧĥę Ğřäƒäŉä şęřvęř ľőģş ƒőř mőřę đęŧäįľş.",
      "token-error-title": "Ēřřőř şävįŉģ ŧőĸęŉ",
      "token-required-error": "Mįģřäŧįőŉ ŧőĸęŉ įş řęqūįřęđ"
    },
    "cta": {
      "button": "Mįģřäŧę ŧĥįş įŉşŧäŉčę ŧő Cľőūđ",
      "header": "Ŀęŧ ūş mäŉäģę yőūř Ğřäƒäŉä şŧäčĸ"
    },
    "disconnect-modal": {
      "body": "Ŧĥįş ŵįľľ řęmővę ŧĥę mįģřäŧįőŉ ŧőĸęŉ ƒřőm ŧĥįş įŉşŧäľľäŧįőŉ. Ĩƒ yőū ŵįşĥ ŧő ūpľőäđ mőřę řęşőūřčęş įŉ ŧĥę ƒūŧūřę, yőū ŵįľľ ŉęęđ ŧő ęŉŧęř ä ŉęŵ mįģřäŧįőŉ ŧőĸęŉ.",
      "cancel": "Cäŉčęľ",
      "disconnect": "Đįşčőŉŉęčŧ",
      "disconnecting": "Đįşčőŉŉęčŧįŉģ...",
      "error": "Ŧĥęřę ŵäş äŉ ęřřőř đįşčőŉŉęčŧįŉģ",
      "title": "Đįşčőŉŉęčŧ ƒřőm čľőūđ şŧäčĸ"
    },
    "get-started": {
      "body": "Ŧĥę mįģřäŧįőŉ přőčęşş mūşŧ þę şŧäřŧęđ ƒřőm yőūř şęľƒ-mäŉäģęđ Ğřäƒäŉä įŉşŧäŉčę.",
      "configure-pdc-link": "Cőŉƒįģūřę PĐC ƒőř ŧĥįş şŧäčĸ",
      "link-title": "Ŀęäřŉ mőřę äþőūŧ Přįväŧę Đäŧä Ŝőūřčę Cőŉŉęčŧ",
      "step-1": "Ŀőģ įŉ ŧő yőūř şęľƒ-mäŉäģęđ įŉşŧäŉčę äŉđ ŉävįģäŧę ŧő Åđmįŉįşŧřäŧįőŉ, Ğęŉęřäľ, Mįģřäŧę ŧő Ğřäƒäŉä Cľőūđ.",
      "step-2": "Ŝęľęčŧ \"Mįģřäŧę ŧĥįş įŉşŧäŉčę ŧő Cľőūđ\".",
      "step-3": "Ÿőū'ľľ þę přőmpŧęđ ƒőř ä mįģřäŧįőŉ ŧőĸęŉ. Ğęŉęřäŧę őŉę ƒřőm ŧĥįş şčřęęŉ.",
      "step-4": "Ĩŉ yőūř şęľƒ-mäŉäģęđ įŉşŧäŉčę, şęľęčŧ \"Ůpľőäđ ęvęřyŧĥįŉģ\" ŧő ūpľőäđ đäŧä şőūřčęş äŉđ đäşĥþőäřđş ŧő ŧĥįş čľőūđ şŧäčĸ.",
      "step-5": "Ĩƒ şőmę őƒ yőūř đäŧä şőūřčęş ŵįľľ ŉőŧ ŵőřĸ ővęř ŧĥę pūþľįč įŉŧęřŉęŧ, yőū’ľľ ŉęęđ ŧő įŉşŧäľľ Přįväŧę Đäŧä Ŝőūřčę Cőŉŉęčŧ įŉ yőūř şęľƒ-mäŉäģęđ ęŉvįřőŉmęŉŧ.",
      "title": "Ħőŵ ŧő ģęŧ şŧäřŧęđ"
    },
    "is-it-secure": {
      "body": "Ğřäƒäŉä Ŀäþş įş čőmmįŧŧęđ ŧő mäįŉŧäįŉįŉģ ŧĥę ĥįģĥęşŧ şŧäŉđäřđş őƒ đäŧä přįväčy äŉđ şęčūřįŧy. ßy įmpľęmęŉŧįŉģ įŉđūşŧřy-şŧäŉđäřđ şęčūřįŧy ŧęčĥŉőľőģįęş äŉđ přőčęđūřęş, ŵę ĥęľp přőŧęčŧ őūř čūşŧőmęřş' đäŧä ƒřőm ūŉäūŧĥőřįžęđ äččęşş, ūşę, őř đįşčľőşūřę.",
      "link-title": "Ğřäƒäŉä Ŀäþş Ŧřūşŧ Cęŉŧęř",
      "title": "Ĩş įŧ şęčūřę?"
    },
    "migrate-to-this-stack": {
      "body": "Ŝőmę čőŉƒįģūřäŧįőŉ ƒřőm yőūř şęľƒ-mäŉäģęđ Ğřäƒäŉä įŉşŧäŉčę čäŉ þę äūŧőmäŧįčäľľy čőpįęđ ŧő ŧĥįş čľőūđ şŧäčĸ.",
      "link-title": "Vįęŵ ŧĥę ƒūľľ mįģřäŧįőŉ ģūįđę",
      "title": "Mįģřäŧę čőŉƒįģūřäŧįőŉ ŧő ŧĥįş şŧäčĸ"
    },
    "migration-token": {
      "body": "Ÿőūř şęľƒ-mäŉäģęđ Ğřäƒäŉä įŉşŧäŉčę ŵįľľ řęqūįřę ä şpęčįäľ äūŧĥęŉŧįčäŧįőŉ ŧőĸęŉ ŧő şęčūřęľy čőŉŉęčŧ ŧő ŧĥįş čľőūđ şŧäčĸ.",
      "delete-modal-body": "Ĩƒ yőū'vę äľřęäđy ūşęđ ŧĥįş ŧőĸęŉ ŵįŧĥ ä şęľƒ-mäŉäģęđ įŉşŧäľľäŧįőŉ, ŧĥäŧ įŉşŧäľľäŧįőŉ ŵįľľ ŉő ľőŉģęř þę äþľę ŧő ūpľőäđ čőŉŧęŉŧ.",
      "delete-modal-cancel": "Cäŉčęľ",
      "delete-modal-confirm": "Đęľęŧę",
      "delete-modal-deleting": "Đęľęŧįŉģ...",
      "delete-modal-title": "Đęľęŧę mįģřäŧįőŉ ŧőĸęŉ",
      "error-body": "Ůŉäþľę ŧő ģęŉęřäŧę ä mįģřäŧįőŉ ŧőĸęŉ. Pľęäşę ŧřy äģäįŉ ľäŧęř.",
      "error-title": "Ŝőmęŧĥįŉģ ŵęŉŧ ŵřőŉģ",
      "generate-button": "Ğęŉęřäŧę ä mįģřäŧįőŉ ŧőĸęŉ",
      "generate-button-loading": "Ğęŉęřäŧįŉģ ä mįģřäŧįőŉ ŧőĸęŉ...",
      "modal-close": "Cľőşę",
      "modal-copy-and-close": "Cőpy ŧő čľįpþőäřđ äŉđ čľőşę",
      "modal-copy-button": "Cőpy ŧő čľįpþőäřđ",
      "modal-field-description": "Cőpy ŧĥę ŧőĸęŉ ŉőŵ äş yőū ŵįľľ ŉőŧ þę äþľę ŧő şęę įŧ äģäįŉ. Ŀőşįŉģ ä ŧőĸęŉ řęqūįřęş čřęäŧįŉģ ä ŉęŵ őŉę.",
      "modal-field-label": "Ŧőĸęŉ",
      "modal-title": "Mįģřäŧįőŉ ŧőĸęŉ čřęäŧęđ",
      "status": "Cūřřęŉŧ şŧäŧūş: <1></1>",
      "title": "Mįģřäŧįőŉ ŧőĸęŉ"
    },
    "pdc": {
      "body": "Ēχpőşįŉģ yőūř đäŧä şőūřčęş ŧő ŧĥę įŉŧęřŉęŧ čäŉ řäįşę şęčūřįŧy čőŉčęřŉş. Přįväŧę đäŧä şőūřčę čőŉŉęčŧ (PĐC) äľľőŵş Ğřäƒäŉä Cľőūđ ŧő äččęşş yőūř ęχįşŧįŉģ đäŧä şőūřčęş ővęř ä şęčūřę ŉęŧŵőřĸ ŧūŉŉęľ.",
      "link-title": "Ŀęäřŉ äþőūŧ PĐC",
      "title": "Ńőŧ äľľ my đäŧä şőūřčęş äřę őŉ ŧĥę pūþľįč įŉŧęřŉęŧ"
    },
    "pricing": {
      "body": "Ğřäƒäŉä Cľőūđ ĥäş ä ģęŉęřőūş ƒřęę pľäŉ äŉđ ä 14 đäy ūŉľįmįŧęđ ūşäģę ŧřįäľ. Åƒŧęř yőūř ŧřįäľ ęχpįřęş, yőū'ľľ þę þįľľęđ þäşęđ őŉ ūşäģę ővęř ŧĥę ƒřęę pľäŉ ľįmįŧş.",
      "link-title": "Ğřäƒäŉä Cľőūđ přįčįŉģ",
      "title": "Ħőŵ mūčĥ đőęş įŧ čőşŧ?"
    },
    "resource-status": {
      "error-details-button": "Đęŧäįľş",
      "failed": "Ēřřőř",
      "migrated": "Ůpľőäđęđ ŧő čľőūđ",
      "migrating": "Ůpľőäđįŉģ...",
      "not-migrated": "Ńőŧ yęŧ ūpľőäđęđ",
      "unknown": "Ůŉĸŉőŵŉ"
    },
    "resource-table": {
      "unknown-datasource-title": "Đäŧä şőūřčę {{datasourceUID}}",
      "unknown-datasource-type": "Ůŉĸŉőŵŉ đäŧä şőūřčę"
    },
    "resource-type": {
      "dashboard": "Đäşĥþőäřđ",
      "datasource": "Đäŧä şőūřčę",
      "folder": "Főľđęř",
      "unknown": "Ůŉĸŉőŵŉ"
    },
    "summary": {
      "disconnect": "Đįşčőŉŉęčŧ",
      "disconnect-error-description": "Ŝęę ŧĥę Ğřäƒäŉä şęřvęř ľőģş ƒőř mőřę đęŧäįľş",
      "disconnect-error-title": "Ŧĥęřę ŵäş äŉ ęřřőř đįşčőŉŉęčŧįŉģ",
      "run-migration-error-description": "Ŝęę ŧĥę Ğřäƒäŉä şęřvęř ľőģş ƒőř mőřę đęŧäįľş",
      "run-migration-error-title": "Ŧĥęřę ŵäş äŉ ęřřőř mįģřäŧįŉģ yőūř řęşőūřčęş",
      "start-migration": "Ůpľőäđ ęvęřyŧĥįŉģ",
      "target-stack-title": "Ůpľőäđįŉģ ŧő"
    },
    "token-status": {
      "active": "Ŧőĸęŉ čřęäŧęđ äŉđ äčŧįvę",
      "no-active": "Ńő äčŧįvę ŧőĸęŉ"
    },
    "what-is-cloud": {
      "body": "Ğřäƒäŉä čľőūđ įş ä ƒūľľy mäŉäģęđ čľőūđ-ĥőşŧęđ őþşęřväþįľįŧy pľäŧƒőřm įđęäľ ƒőř čľőūđ ŉäŧįvę ęŉvįřőŉmęŉŧş. Ĩŧ'ş ęvęřyŧĥįŉģ yőū ľővę äþőūŧ Ğřäƒäŉä ŵįŧĥőūŧ ŧĥę ővęřĥęäđ őƒ mäįŉŧäįŉįŉģ, ūpģřäđįŉģ, äŉđ şūppőřŧįŉģ äŉ įŉşŧäľľäŧįőŉ.",
      "link-title": "Ŀęäřŉ äþőūŧ čľőūđ ƒęäŧūřęş",
      "title": "Ŵĥäŧ įş Ğřäƒäŉä Cľőūđ?"
    },
    "why-host": {
      "body": "Ĩŉ äđđįŧįőŉ ŧő ŧĥę čőŉvęŉįęŉčę őƒ mäŉäģęđ ĥőşŧįŉģ, Ğřäƒäŉä Cľőūđ įŉčľūđęş mäŉy čľőūđ-ęχčľūşįvę ƒęäŧūřęş ľįĸę ŜĿØş, įŉčįđęŉŧ mäŉäģęmęŉŧ, mäčĥįŉę ľęäřŉįŉģ, äŉđ pőŵęřƒūľ őþşęřväþįľįŧy įŉŧęģřäŧįőŉş.",
      "link-title": "Mőřę qūęşŧįőŉş? Ŧäľĸ ŧő äŉ ęχpęřŧ",
      "title": "Ŵĥy ĥőşŧ ŵįŧĥ Ğřäƒäŉä?"
    }
  },
  "nav": {
    "add-new-connections": {
      "title": "Åđđ ŉęŵ čőŉŉęčŧįőŉ"
    },
    "admin": {
      "subtitle": "Mäŉäģę şęřvęř-ŵįđę şęŧŧįŉģş äŉđ äččęşş ŧő řęşőūřčęş şūčĥ äş őřģäŉįžäŧįőŉş, ūşęřş, äŉđ ľįčęŉşęş",
      "title": "Ŝęřvęř äđmįŉ"
    },
    "alert-list-legacy": {
      "title": "Åľęřŧ řūľęş"
    },
    "alerting": {
      "subtitle": "Ŀęäřŉ äþőūŧ přőþľęmş įŉ yőūř şyşŧęmş mőmęŉŧş äƒŧęř ŧĥęy őččūř",
      "title": "Åľęřŧįŉģ"
    },
    "alerting-admin": {
      "subtitle": "Mäŉäģę Åľęřŧmäŉäģęř čőŉƒįģūřäŧįőŉş",
      "title": "Ŝęŧŧįŉģş"
    },
    "alerting-am-routes": {
      "subtitle": "Đęŧęřmįŉę ĥőŵ äľęřŧş äřę řőūŧęđ ŧő čőŉŧäčŧ pőįŉŧş",
      "title": "Ńőŧįƒįčäŧįőŉ pőľįčįęş"
    },
    "alerting-channels": {
      "title": "Ńőŧįƒįčäŧįőŉ čĥäŉŉęľş"
    },
    "alerting-groups": {
      "subtitle": "Ŝęę ģřőūpęđ äľęřŧş ƒřőm äŉ Åľęřŧmäŉäģęř įŉşŧäŉčę",
      "title": "Ğřőūpş"
    },
    "alerting-home": {
      "title": "Ħőmę"
    },
    "alerting-legacy": {
      "title": "Åľęřŧįŉģ (ľęģäčy)"
    },
    "alerting-list": {
      "subtitle": "Ŗūľęş ŧĥäŧ đęŧęřmįŉę ŵĥęŧĥęř äŉ äľęřŧ ŵįľľ ƒįřę",
      "title": "Åľęřŧ řūľęş"
    },
    "alerting-receivers": {
      "subtitle": "Cĥőőşę ĥőŵ ŧő ŉőŧįƒy yőūř čőŉŧäčŧ pőįŉŧş ŵĥęŉ äŉ äľęřŧ įŉşŧäŉčę ƒįřęş",
      "title": "Cőŉŧäčŧ pőįŉŧş"
    },
    "alerting-silences": {
      "subtitle": "Ŝŧőp ŉőŧįƒįčäŧįőŉş ƒřőm őŉę őř mőřę äľęřŧįŉģ řūľęş",
      "title": "Ŝįľęŉčęş"
    },
    "alerting-upgrade": {
      "subtitle": "Ůpģřäđę yőūř ęχįşŧįŉģ ľęģäčy äľęřŧş äŉđ ŉőŧįƒįčäŧįőŉ čĥäŉŉęľş ŧő ŧĥę ŉęŵ Ğřäƒäŉä Åľęřŧįŉģ",
      "title": "Åľęřŧįŉģ ūpģřäđę"
    },
    "alerts-and-incidents": {
      "subtitle": "Åľęřŧįŉģ äŉđ įŉčįđęŉŧ mäŉäģęmęŉŧ äppş",
      "title": "Åľęřŧş & ĨŖM"
    },
    "api-keys": {
      "subtitle": "Mäŉäģę äŉđ čřęäŧę ÅPĨ ĸęyş ŧĥäŧ äřę ūşęđ ŧő įŉŧęřäčŧ ŵįŧĥ Ğřäƒäŉä ĦŦŦP ÅPĨş",
      "title": "ÅPĨ ĸęyş"
    },
    "application": {
      "title": "Åppľįčäŧįőŉ"
    },
    "apps": {
      "subtitle": "Åpp pľūģįŉş ŧĥäŧ ęχŧęŉđ ŧĥę Ğřäƒäŉä ęχpęřįęŉčę",
      "title": "Åppş"
    },
    "authentication": {
      "title": "Åūŧĥęŉŧįčäŧįőŉ"
    },
    "collector": {
      "title": "Cőľľęčŧőř"
    },
    "config": {
      "title": "Åđmįŉįşŧřäŧįőŉ"
    },
    "config-access": {
      "subtitle": "Cőŉƒįģūřę äččęşş ƒőř įŉđįvįđūäľ ūşęřş, ŧęämş, äŉđ şęřvįčę äččőūŉŧş",
      "title": "Ůşęřş äŉđ äččęşş"
    },
    "config-general": {
      "subtitle": "Mäŉäģę đęƒäūľŧ přęƒęřęŉčęş äŉđ şęŧŧįŉģş äčřőşş Ğřäƒäŉä",
      "title": "Ğęŉęřäľ"
    },
    "config-plugins": {
      "subtitle": "Ĩŉşŧäľľ pľūģįŉş äŉđ đęƒįŉę ŧĥę řęľäŧįőŉşĥįpş þęŧŵęęŉ đäŧä",
      "title": "Pľūģįŉş äŉđ đäŧä"
    },
    "connect-data": {
      "title": "Cőŉŉęčŧ đäŧä"
    },
    "connections": {
      "subtitle": "ßřőŵşę äŉđ čřęäŧę ŉęŵ čőŉŉęčŧįőŉş",
      "title": "Cőŉŉęčŧįőŉş"
    },
    "correlations": {
      "subtitle": "Åđđ äŉđ čőŉƒįģūřę čőřřęľäŧįőŉş",
      "title": "Cőřřęľäŧįőŉş"
    },
    "create": {
      "title": "Cřęäŧę"
    },
    "create-alert": {
      "title": "Ńęŵ äľęřŧ řūľę"
    },
    "create-dashboard": {
      "title": "Đäşĥþőäřđ"
    },
    "create-folder": {
      "title": "Főľđęř"
    },
    "create-import": {
      "title": "Ĩmpőřŧ đäşĥþőäřđ"
    },
    "dashboards": {
      "subtitle": "Cřęäŧę äŉđ mäŉäģę đäşĥþőäřđş ŧő vįşūäľįžę yőūř đäŧä",
      "title": "Đäşĥþőäřđş"
    },
    "data-sources": {
      "subtitle": "Vįęŵ äŉđ mäŉäģę yőūř čőŉŉęčŧęđ đäŧä şőūřčę čőŉŉęčŧįőŉş",
      "title": "Đäŧä şőūřčęş"
    },
    "datasources": {
      "subtitle": "Åđđ äŉđ čőŉƒįģūřę đäŧä şőūřčęş",
      "title": "Đäŧä şőūřčęş"
    },
    "detect": {
      "title": "Đęŧęčŧ"
    },
    "explore": {
      "title": "Ēχpľőřę"
    },
    "frontend": {
      "subtitle": "Ğäįŉ řęäľ ūşęř mőŉįŧőřįŉģ įŉşįģĥŧş",
      "title": "Fřőŉŧęŉđ"
    },
    "frontend-app": {
      "title": "Fřőŉŧęŉđ"
    },
    "global-orgs": {
      "subtitle": "Ĩşőľäŧęđ įŉşŧäŉčęş őƒ Ğřäƒäŉä řūŉŉįŉģ őŉ ŧĥę şämę şęřvęř",
      "title": "Øřģäŉįžäŧįőŉş"
    },
    "global-users": {
      "subtitle": "Mäŉäģę ūşęřş įŉ Ğřäƒäŉä",
      "title": "Ůşęřş"
    },
    "grafana-quaderno": {
      "title": "Ğřäƒäŉä Qūäđęřŉő"
    },
    "help": {
      "title": "Ħęľp"
    },
    "help/community": "Cőmmūŉįŧy",
    "help/documentation": "Đőčūmęŉŧäŧįőŉ",
    "help/keyboard-shortcuts": "Ķęyþőäřđ şĥőřŧčūŧş",
    "help/support": "Ŝūppőřŧ",
    "home": {
      "title": "Ħőmę"
    },
    "incidents": {
      "title": "Ĩŉčįđęŉŧş"
    },
    "infrastructure": {
      "subtitle": "Ůŉđęřşŧäŉđ yőūř įŉƒřäşŧřūčŧūřę'ş ĥęäľŧĥ",
      "title": "Ĩŉƒřäşŧřūčŧūřę"
    },
    "integrations": {
      "title": "Ĩŉŧęģřäŧįőŉş"
    },
    "k6": {
      "title": "Pęřƒőřmäŉčę"
    },
    "kubernetes": {
      "title": "Ķūþęřŉęŧęş"
    },
    "library-panels": {
      "subtitle": "Ŗęūşäþľę päŉęľş ŧĥäŧ čäŉ þę äđđęđ ŧő mūľŧįpľę đäşĥþőäřđş",
      "title": "Ŀįþřäřy päŉęľş"
    },
    "machine-learning": {
      "title": "Mäčĥįŉę ľęäřŉįŉģ"
    },
    "manage-folder": {
      "subtitle": "Mäŉäģę ƒőľđęř đäşĥþőäřđş äŉđ pęřmįşşįőŉş"
    },
    "migrate-to-cloud": {
      "subtitle": "Cőpy čőŉƒįģūřäŧįőŉ ƒřőm yőūř şęľƒ-mäŉäģęđ įŉşŧäľľäŧįőŉ ŧő ä čľőūđ şŧäčĸ",
      "title": "Mįģřäŧę ŧő Ğřäƒäŉä Cľőūđ"
    },
    "monitoring": {
      "subtitle": "Øūŧ-őƒ-ŧĥę-þőχ őþşęřväþįľįŧy şőľūŧįőŉş",
      "title": "Øþşęřväþįľįŧy"
    },
    "new": {
      "title": "Ńęŵ"
    },
    "new-dashboard": {
      "title": "Ńęŵ đäşĥþőäřđ"
    },
    "new-folder": {
      "title": "Ńęŵ ƒőľđęř"
    },
    "observability": {
      "title": "Øþşęřväþįľįŧy"
    },
    "oncall": {
      "title": "ØŉCäľľ"
    },
    "org-settings": {
      "subtitle": "Mäŉäģę přęƒęřęŉčęş äčřőşş äŉ őřģäŉįžäŧįőŉ",
      "title": "Đęƒäūľŧ přęƒęřęŉčęş"
    },
    "playlists": {
      "subtitle": "Ğřőūpş őƒ đäşĥþőäřđş ŧĥäŧ äřę đįşpľäyęđ įŉ ä şęqūęŉčę",
      "title": "Pľäyľįşŧş"
    },
    "plugins": {
      "subtitle": "Ēχŧęŉđ ŧĥę Ğřäƒäŉä ęχpęřįęŉčę ŵįŧĥ pľūģįŉş",
      "title": "Pľūģįŉş"
    },
    "private-data-source-connections": {
      "subtitle": "Qūęřy đäŧä ŧĥäŧ ľįvęş ŵįŧĥįŉ ä şęčūřęđ ŉęŧŵőřĸ ŵįŧĥőūŧ őpęŉįŉģ ŧĥę ŉęŧŵőřĸ ŧő įŉþőūŉđ ŧřäƒƒįč ƒřőm Ğřäƒäŉä Cľőūđ. Ŀęäřŉ mőřę įŉ őūř đőčş.",
      "title": "Přįväŧę đäŧä şőūřčę čőŉŉęčŧ"
    },
    "profile/notifications": {
      "title": "Ńőŧįƒįčäŧįőŉ ĥįşŧőřy"
    },
    "profile/password": {
      "title": "Cĥäŉģę päşşŵőřđ"
    },
    "profile/settings": {
      "title": "Přőƒįľę"
    },
    "profiles": {
      "title": "Přőƒįľęş"
    },
    "public": {
      "title": "Pūþľįč đäşĥþőäřđş"
    },
    "recentlyDeleted": {
      "subtitle": "Åŉy įŧęmş ľįşŧęđ ĥęřę ƒőř mőřę ŧĥäŉ 30 đäyş ŵįľľ þę äūŧőmäŧįčäľľy đęľęŧęđ.",
      "title": "Ŗęčęŉŧľy Đęľęŧęđ"
    },
    "recorded-queries": {
      "title": "Ŗęčőřđęđ qūęřįęş"
    },
    "reporting": {
      "title": "Ŗępőřŧįŉģ"
    },
    "scenes": {
      "title": "Ŝčęŉęş"
    },
    "search": {
      "placeholderCommandPalette": "Ŝęäřčĥ őř ĵūmp ŧő..."
    },
    "search-dashboards": {
      "title": "Ŝęäřčĥ đäşĥþőäřđş"
    },
    "server-settings": {
      "subtitle": "Vįęŵ ŧĥę şęŧŧįŉģş đęƒįŉęđ įŉ yőūř Ğřäƒäŉä čőŉƒįģ",
      "title": "Ŝęŧŧįŉģş"
    },
    "service-accounts": {
      "subtitle": "Ůşę şęřvįčę äččőūŉŧş ŧő řūŉ äūŧőmäŧęđ ŵőřĸľőäđş įŉ Ğřäƒäŉä",
      "title": "Ŝęřvįčę äččőūŉŧş"
    },
    "sign-out": {
      "title": "Ŝįģŉ őūŧ"
    },
    "slo": {
      "title": "ŜĿØ"
    },
    "snapshots": {
      "subtitle": "Ĩŉŧęřäčŧįvę, pūþľįčäľľy äväįľäþľę, pőįŉŧ-įŉ-ŧįmę řępřęşęŉŧäŧįőŉş őƒ đäşĥþőäřđş",
      "title": "Ŝŉäpşĥőŧş"
    },
    "starred": {
      "title": "Ŝŧäřřęđ"
    },
    "starred-empty": {
      "title": "Ÿőūř şŧäřřęđ đäşĥþőäřđş ŵįľľ äppęäř ĥęřę"
    },
    "statistics-and-licensing": {
      "title": "Ŝŧäŧįşŧįčş äŉđ ľįčęŉşįŉģ"
    },
    "storage": {
      "subtitle": "Mäŉäģę ƒįľę şŧőřäģę",
      "title": "Ŝŧőřäģę"
    },
    "support-bundles": {
      "subtitle": "Đőŵŉľőäđ şūppőřŧ þūŉđľęş",
      "title": "Ŝūppőřŧ þūŉđľęş"
    },
    "synthetics": {
      "title": "Ŝyŉŧĥęŧįčş"
    },
    "teams": {
      "subtitle": "Ğřőūpş őƒ ūşęřş ŧĥäŧ ĥävę čőmmőŉ đäşĥþőäřđ äŉđ pęřmįşşįőŉ ŉęęđş",
      "title": "Ŧęämş"
    },
    "testing-and-synthetics": {
      "subtitle": "Øpŧįmįžę pęřƒőřmäŉčę ŵįŧĥ ĸ6 äŉđ Ŝyŉŧĥęŧįč Mőŉįŧőřįŉģ įŉşįģĥŧş",
      "title": "Ŧęşŧįŉģ & şyŉŧĥęŧįčş"
    },
    "upgrading": {
      "title": "Ŝŧäŧş äŉđ ľįčęŉşę"
    },
    "users": {
      "subtitle": "Ĩŉvįŧę äŉđ äşşįģŉ řőľęş ŧő ūşęřş",
      "title": "Ůşęřş"
    }
  },
  "navigation": {
    "kiosk": {
      "tv-alert": "Přęşş ĒŜC ŧő ęχįŧ ĸįőşĸ mőđę"
    },
    "megamenu": {
      "close": "Cľőşę męŉū",
      "dock": "Đőčĸ męŉū",
      "list-label": "Ńävįģäŧįőŉ",
      "undock": "Ůŉđőčĸ męŉū"
    },
    "toolbar": {
      "close-menu": "Cľőşę męŉū",
      "enable-kiosk": "Ēŉäþľę ĸįőşĸ mőđę",
      "open-menu": "Øpęŉ męŉū",
      "toggle-search-bar": "Ŧőģģľę ŧőp şęäřčĥ þäř"
    }
  },
  "news": {
    "drawer": {
      "close": "Cľőşę Đřäŵęř"
    },
    "title": "Ŀäŧęşŧ ƒřőm ŧĥę þľőģ"
  },
  "notifications": {
    "empty-state": {
      "description": "Ńőŧįƒįčäŧįőŉş yőū ĥävę řęčęįvęđ ŵįľľ äppęäř ĥęřę",
      "title": "Ÿőū'řę äľľ čäūģĥŧ ūp!"
    },
    "starred-dashboard": "Đäşĥþőäřđ şŧäřřęđ",
    "unstarred-dashboard": "Đäşĥþőäřđ ūŉşŧäřřęđ"
  },
  "panel": {
    "header-menu": {
      "copy": "Cőpy",
      "create-library-panel": "Cřęäŧę ľįþřäřy päŉęľ",
      "duplicate": "Đūpľįčäŧę",
      "edit": "Ēđįŧ",
      "explore": "Ēχpľőřę",
      "get-help": "Ğęŧ ĥęľp",
      "hide-legend": "Ħįđę ľęģęŉđ",
      "inspect": "Ĩŉşpęčŧ",
      "inspect-data": "Đäŧä",
      "inspect-json": "Päŉęľ ĴŜØŃ",
      "more": "Mőřę...",
      "new-alert-rule": "Ńęŵ äľęřŧ řūľę",
      "query": "Qūęřy",
      "remove": "Ŗęmővę",
      "share": "Ŝĥäřę",
      "show-legend": "Ŝĥőŵ ľęģęŉđ",
      "unlink-library-panel": "Ůŉľįŉĸ ľįþřäřy päŉęľ",
      "view": "Vįęŵ"
    }
  },
  "playlist-edit": {
    "error-prefix": "Ēřřőř ľőäđįŉģ pľäyľįşŧ:",
    "form": {
      "add-tag-label": "Åđđ þy ŧäģ",
      "add-tag-placeholder": "Ŝęľęčŧ ä ŧäģ",
      "add-title-label": "Åđđ þy ŧįŧľę",
      "cancel": "Cäŉčęľ",
      "heading": "Åđđ đäşĥþőäřđş",
      "interval-label": "Ĩŉŧęřväľ",
      "interval-placeholder": "5m",
      "interval-required": "Ĩŉŧęřväľ įş řęqūįřęđ",
      "name-label": "Ńämę",
      "name-placeholder": "Ńämę",
      "name-required": "Ńämę įş řęqūįřęđ",
      "save": "Ŝävę",
      "table-delete": "Đęľęŧę pľäyľįşŧ įŧęm",
      "table-drag": "Đřäģ äŉđ đřőp ŧő řęőřđęř",
      "table-empty": "Pľäyľįşŧ įş ęmpŧy. Åđđ đäşĥþőäřđş þęľőŵ.",
      "table-heading": "Đäşĥþőäřđş"
    },
    "sub-title": "Å pľäyľįşŧ řőŧäŧęş ŧĥřőūģĥ ä přę-şęľęčŧęđ ľįşŧ őƒ đäşĥþőäřđş. Å pľäyľįşŧ čäŉ þę ä ģřęäŧ ŵäy ŧő þūįľđ şįŧūäŧįőŉäľ äŵäřęŉęşş, őř ĵūşŧ şĥőŵ őƒƒ yőūř męŧřįčş ŧő yőūř ŧęäm őř vįşįŧőřş.",
    "title": "Ēđįŧ pľäyľįşŧ"
  },
  "playlist-page": {
    "card": {
      "delete": "Đęľęŧę pľäyľįşŧ",
      "edit": "Ēđįŧ pľäyľįşŧ",
      "start": "Ŝŧäřŧ pľäyľįşŧ",
      "tooltip": "Ŝĥäřę pľäyľįşŧ"
    },
    "create-button": {
      "title": "Ńęŵ pľäyľįşŧ"
    },
    "delete-modal": {
      "body": "Åřę yőū şūřę yőū ŵäŉŧ ŧő đęľęŧę {{name}} pľäyľįşŧ?",
      "confirm-text": "Đęľęŧę"
    },
    "empty": {
      "button": "Cřęäŧę pľäyľįşŧ",
      "pro-tip": "Ÿőū čäŉ ūşę pľäyľįşŧş ŧő čyčľę đäşĥþőäřđş őŉ ŦVş ŵįŧĥőūŧ ūşęř čőŉŧřőľ. <2>Ŀęäřŉ mőřę</2>",
      "title": "Ŧĥęřę äřę ŉő pľäyľįşŧş čřęäŧęđ yęŧ"
    }
  },
  "playlists": {
    "empty-state": {
      "message": "Ńő pľäyľįşŧş ƒőūŉđ"
    }
  },
  "plugins": {
    "empty-state": {
      "message": "Ńő pľūģįŉş ƒőūŉđ"
    }
  },
  "profile": {
    "change-password": {
      "cancel-button": "Cäŉčęľ",
      "cannot-change-password-message": "Päşşŵőřđ čäŉŉőŧ þę čĥäŉģęđ ĥęřę.",
      "change-password-button": "Cĥäŉģę Päşşŵőřđ",
      "confirm-password-label": "Cőŉƒįřm päşşŵőřđ",
      "confirm-password-required": "Ńęŵ päşşŵőřđ čőŉƒįřmäŧįőŉ įş řęqūįřęđ",
      "ldap-auth-proxy-message": "Ÿőū čäŉŉőŧ čĥäŉģę päşşŵőřđ ŵĥęŉ şįģŉęđ įŉ ŵįŧĥ ĿĐÅP őř äūŧĥ přőχy.",
      "new-password-label": "Ńęŵ päşşŵőřđ",
      "new-password-required": "Ńęŵ päşşŵőřđ įş řęqūįřęđ",
      "new-password-same-as-old": "Ńęŵ päşşŵőřđ čäŉ'ŧ þę ŧĥę şämę äş ŧĥę őľđ őŉę.",
      "old-password-label": "Øľđ päşşŵőřđ",
      "old-password-required": "Øľđ päşşŵőřđ įş řęqūįřęđ",
      "passwords-must-match": "Päşşŵőřđş mūşŧ mäŧčĥ",
      "strong-password-validation-register": "Päşşŵőřđ đőęş ŉőŧ čőmpľy ŵįŧĥ ŧĥę şŧřőŉģ päşşŵőřđ pőľįčy"
    }
  },
  "public-dashboard": {
    "acknowledgment-checkboxes": {
      "ack-title": "ßęƒőřę yőū mäĸę ŧĥę đäşĥþőäřđ pūþľįč, äčĸŉőŵľęđģę ŧĥę ƒőľľőŵįŉģ:",
      "data-src-ack-desc": "Pūþľįşĥįŉģ čūřřęŉŧľy őŉľy ŵőřĸş ŵįŧĥ ä şūþşęŧ őƒ đäŧä şőūřčęş*",
      "data-src-ack-tooltip": "Ŀęäřŉ mőřę äþőūŧ pūþľįč đäŧäşőūřčęş",
      "public-ack-desc": "Ÿőūř ęŉŧįřę đäşĥþőäřđ ŵįľľ þę pūþľįč*",
      "public-ack-tooltip": "Ŀęäřŉ mőřę äþőūŧ pūþľįč đäşĥþőäřđş",
      "usage-ack-desc": "Mäĸįŉģ ä đäşĥþőäřđ pūþľįč ŵįľľ čäūşę qūęřįęş ŧő řūŉ ęäčĥ ŧįmę įŧ įş vįęŵęđ, ŵĥįčĥ mäy įŉčřęäşę čőşŧş*",
      "usage-ack-desc-tooltip": "Ŀęäřŉ mőřę äþőūŧ qūęřy čäčĥįŉģ"
    },
    "config": {
      "can-view-dashboard-radio-button-label": "Cäŉ vįęŵ đäşĥþőäřđ",
      "copy-button": "Cőpy",
      "dashboard-url-field-label": "Đäşĥþőäřđ ŮŖĿ",
      "email-share-type-option-label": "Øŉľy şpęčįƒįęđ pęőpľę",
      "pause-sharing-dashboard-label": "Päūşę şĥäřįŉģ đäşĥþőäřđ",
      "public-share-type-option-label": "Åŉyőŉę ŵįŧĥ ä ľįŉĸ",
      "revoke-public-URL-button": "Ŗęvőĸę pūþľįč ŮŖĿ",
      "revoke-public-URL-button-title": "Ŗęvőĸę pūþľįč ŮŖĿ",
      "settings-title": "Ŝęŧŧįŉģş"
    },
    "create-page": {
      "generate-public-url-button": "Ğęŉęřäŧę pūþľįč ŮŖĿ",
      "unsupported-features-desc": "Cūřřęŉŧľy, ŵę đőŉ’ŧ şūppőřŧ ŧęmpľäŧę väřįäþľęş őř ƒřőŉŧęŉđ đäŧä şőūřčęş",
      "welcome-title": "Ŵęľčőmę ŧő pūþľįč đäşĥþőäřđş!"
    },
    "delete-modal": {
      "revoke-nonorphaned-body-text": "Åřę yőū şūřę yőū ŵäŉŧ ŧő řęvőĸę ŧĥįş ŮŖĿ? Ŧĥę đäşĥþőäřđ ŵįľľ ŉő ľőŉģęř þę pūþľįč.",
      "revoke-orphaned-body-text": "Øřpĥäŉęđ pūþľįč đäşĥþőäřđ ŵįľľ ŉő ľőŉģęř þę pūþľįč.",
      "revoke-title": "Ŗęvőĸę pūþľįč ŮŖĿ"
    },
    "email-sharing": {
      "input-invalid-email-text": "Ĩŉväľįđ ęmäįľ",
      "input-required-email-text": "Ēmäįľ įş řęqūįřęđ",
      "invite-button": "Ĩŉvįŧę",
      "invite-field-desc": "Ĩŉvįŧę pęőpľę þy ęmäįľ",
      "invite-field-label": "Ĩŉvįŧę",
      "resend-button": "Ŗęşęŉđ",
      "resend-button-title": "Ŗęşęŉđ",
      "revoke-button": "Ŗęvőĸę",
      "revoke-button-title": "Ŗęvőĸę"
    },
    "modal-alerts": {
      "no-upsert-perm-alert-desc": "Cőŉŧäčŧ yőūř äđmįŉ ŧő ģęŧ pęřmįşşįőŉ ŧő {{mode}} pūþľįč đäşĥþőäřđş",
      "no-upsert-perm-alert-title": "Ÿőū đőŉ’ŧ ĥävę pęřmįşşįőŉ ŧő {{ mode }} ä pūþľįč đäşĥþőäřđ",
      "save-dashboard-changes-alert-title": "Pľęäşę şävę yőūř đäşĥþőäřđ čĥäŉģęş þęƒőřę ūpđäŧįŉģ ŧĥę pūþľįč čőŉƒįģūřäŧįőŉ",
      "unsupport-data-source-alert-readmore-link": "Ŗęäđ mőřę äþőūŧ şūppőřŧęđ đäŧä şőūřčęş",
      "unsupported-data-source-alert-desc": "Ŧĥęřę äřę đäŧä şőūřčęş įŉ ŧĥįş đäşĥþőäřđ ŧĥäŧ äřę ūŉşūppőřŧęđ ƒőř pūþľįč đäşĥþőäřđş. Päŉęľş ŧĥäŧ ūşę ŧĥęşę đäŧä şőūřčęş mäy ŉőŧ ƒūŉčŧįőŉ přőpęřľy: {{unsupportedDataSources}}.",
      "unsupported-data-source-alert-title": "Ůŉşūppőřŧęđ đäŧä şőūřčęş",
      "unsupported-template-variable-alert-desc": "Ŧĥįş pūþľįč đäşĥþőäřđ mäy ŉőŧ ŵőřĸ şįŉčę įŧ ūşęş ŧęmpľäŧę väřįäþľęş",
      "unsupported-template-variable-alert-title": "Ŧęmpľäŧę väřįäþľęş äřę ŉőŧ şūppőřŧęđ"
    },
    "settings-bar-header": {
      "collapse-settings-tooltip": "Cőľľäpşę şęŧŧįŉģş",
      "expand-settings-tooltip": "Ēχpäŉđ şęŧŧįŉģş"
    },
    "settings-configuration": {
      "default-time-range-label": "Đęƒäūľŧ ŧįmę řäŉģę",
      "default-time-range-label-desc": "Ŧĥę pūþľįč đäşĥþőäřđ ūşęş ŧĥę đęƒäūľŧ ŧįmę řäŉģę şęŧŧįŉģş őƒ ŧĥę đäşĥþőäřđ",
      "show-annotations-label": "Ŝĥőŵ äŉŉőŧäŧįőŉş",
      "show-annotations-label-desc": "Ŝĥőŵ äŉŉőŧäŧįőŉş őŉ pūþľįč đäşĥþőäřđ",
      "time-range-picker-label": "Ŧįmę řäŉģę pįčĸęř ęŉäþľęđ",
      "time-range-picker-label-desc": "Åľľőŵ vįęŵęřş ŧő čĥäŉģę ŧįmę řäŉģę"
    },
    "settings-summary": {
      "annotations-hide-text": "Åŉŉőŧäŧįőŉş = ĥįđę",
      "annotations-show-text": "Åŉŉőŧäŧįőŉş = şĥőŵ",
      "time-range-picker-disabled-text": "Ŧįmę řäŉģę pįčĸęř = đįşäþľęđ",
      "time-range-picker-enabled-text": "Ŧįmę řäŉģę pįčĸęř = ęŉäþľęđ",
      "time-range-text": "Ŧįmę řäŉģę = "
    }
  },
  "public-dashboard-list": {
    "button": {
      "config-button-tooltip": "Cőŉƒįģūřę pūþľįč đäşĥþőäřđ",
      "revoke-button-text": "Ŗęvőĸę pūþľįč ŮŖĿ",
      "revoke-button-tooltip": "Ŗęvőĸę pūþľįč đäşĥþőäřđ ŮŖĿ",
      "view-button-tooltip": "Vįęŵ pūþľįč đäşĥþőäřđ"
    },
    "dashboard-title": {
      "orphaned-title": "<0>Øřpĥäŉęđ pūþľįč đäşĥþőäřđ</0>",
      "orphaned-tooltip": "Ŧĥę ľįŉĸęđ đäşĥþőäřđ ĥäş äľřęäđy þęęŉ đęľęŧęđ"
    },
    "empty-state": {
      "message": "Ÿőū ĥävęŉ'ŧ čřęäŧęđ äŉy pūþľįč đäşĥþőäřđş yęŧ",
      "more-info": "Cřęäŧę ä pūþľįč đäşĥþőäřđ ƒřőm äŉy ęχįşŧįŉģ đäşĥþőäřđ ŧĥřőūģĥ ŧĥę <1>Ŝĥäřę</1> mőđäľ. <4>Ŀęäřŉ mőřę</4>"
    },
    "toggle": {
      "pause-sharing-toggle-text": "Päūşę şĥäřįŉģ"
    }
  },
  "public-dashboard-users-access-list": {
    "dashboard-modal": {
      "loading-text": "Ŀőäđįŉģ...",
      "open-dashboard-list-text": "Øpęŉ đäşĥþőäřđş ľįşŧ",
      "public-dashboard-link": "Pūþľįč đäşĥþőäřđ ŮŖĿ",
      "public-dashboard-setting": "Pūþľįč đäşĥþőäřđ şęŧŧįŉģş"
    },
    "delete-user-modal": {
      "delete-user-button-text": "Đęľęŧę ūşęř",
      "delete-user-cancel-button": "Cäŉčęľ",
      "delete-user-revoke-access-button": "Ŗęvőĸę äččęşş",
      "revoke-access-title": "Ŗęvőĸę äččęşş",
      "revoke-user-access-modal-desc-line1": "Åřę yőū şūřę yőū ŵäŉŧ ŧő řęvőĸę äččęşş ƒőř {{email}}?",
      "revoke-user-access-modal-desc-line2": "Ŧĥįş äčŧįőŉ ŵįľľ įmmęđįäŧęľy řęvőĸę {{email}}&äpőş;ş äččęşş ŧő äľľ pūþľįč đäşĥþőäřđş."
    },
    "modal": {
      "dashboard-modal-title": "Pūþľįč đäşĥþőäřđş"
    },
    "table-header": {
      "activated-label": "Åčŧįväŧęđ",
      "activated-tooltip": "Ēäřľįęşŧ ŧįmę ūşęř ĥäş þęęŉ äŉ äčŧįvę ūşęř ŧő ä đäşĥþőäřđ",
      "email-label": "Ēmäįľ",
      "last-active-label": "Ŀäşŧ äčŧįvę",
      "origin-label": "Øřįģįŉ",
      "role-label": "Ŗőľę"
    }
  },
  "query-operation": {
    "header": {
      "collapse-row": "Cőľľäpşę qūęřy řőŵ",
      "datasource-help": "Ŝĥőŵ đäŧä şőūřčę ĥęľp",
      "drag-and-drop": "Đřäģ äŉđ đřőp ŧő řęőřđęř",
      "duplicate-query": "Đūpľįčäŧę qūęřy",
      "expand-row": "Ēχpäŉđ qūęřy řőŵ",
      "hide-response": "Ħįđę řęşpőŉşę",
      "remove-query": "Ŗęmővę qūęřy",
      "show-response": "Ŝĥőŵ řęşpőŉşę",
      "toggle-edit-mode": "Ŧőģģľę ŧęχŧ ęđįŧ mőđę"
    },
    "query-editor-not-exported": "Đäŧä şőūřčę pľūģįŉ đőęş ŉőŧ ęχpőřŧ äŉy Qūęřy Ēđįŧőř čőmpőŉęŉŧ"
  },
  "refresh-picker": {
    "aria-label": {
      "choose-interval": "Åūŧő řęƒřęşĥ ŧūřŉęđ őƒƒ. Cĥőőşę řęƒřęşĥ ŧįmę įŉŧęřväľ",
      "duration-selected": "Cĥőőşę řęƒřęşĥ ŧįmę įŉŧęřväľ ŵįŧĥ čūřřęŉŧ įŉŧęřväľ {{durationAriaLabel}} şęľęčŧęđ"
    },
    "auto-option": {
      "aria-label": "",
      "label": ""
    },
    "live-option": {
      "aria-label": "Ŧūřŉ őŉ ľįvę şŧřęämįŉģ",
      "label": "Ŀįvę"
    },
    "off-option": {
      "aria-label": "Ŧūřŉ őƒƒ äūŧő řęƒřęşĥ",
      "label": "Øƒƒ"
    },
    "tooltip": {
      "interval-selected": "Ŝęŧ äūŧő řęƒřęşĥ įŉŧęřväľ",
      "turned-off": "Åūŧő řęƒřęşĥ őƒƒ"
    }
  },
  "return-to-previous": {
    "button": {
      "label": "ßäčĸ ŧő {{title}}"
    },
    "dismissable-button": "Cľőşę"
  },
  "search": {
    "actions": {
      "include-panels": "Ĩŉčľūđę päŉęľş",
      "remove-datasource-filter": "Đäŧäşőūřčę: {{datasource}}",
      "sort-placeholder": "Ŝőřŧ",
      "starred": "Ŝŧäřřęđ",
      "view-as-folders": "Vįęŵ þy ƒőľđęřş",
      "view-as-list": "Vįęŵ äş ľįşŧ"
    },
    "dashboard-actions": {
      "import": "Ĩmpőřŧ",
      "new": "Ńęŵ",
      "new-dashboard": "Ńęŵ đäşĥþőäřđ",
      "new-folder": "Ńęŵ ƒőľđęř"
    },
    "results-table": {
      "datasource-header": "Đäŧä şőūřčę",
      "location-header": "Ŀőčäŧįőŉ",
      "name-header": "Ńämę",
      "tags-header": "Ŧäģş",
      "type-dashboard": "Đäşĥþőäřđ",
      "type-folder": "Főľđęř",
      "type-header": "Ŧypę"
    },
    "search-input": {
      "include-panels-placeholder": "Ŝęäřčĥ ƒőř đäşĥþőäřđş, ƒőľđęřş, äŉđ päŉęľş",
      "placeholder": "Ŝęäřčĥ ƒőř đäşĥþőäřđş äŉđ ƒőľđęřş"
    }
  },
  "service-accounts": {
    "empty-state": {
      "button-title": "Åđđ şęřvįčę äččőūŉŧ",
      "message": "Ńő şęřvįčęş äččőūŉŧş ƒőūŉđ",
      "more-info": "Ŗęmęmþęř, yőū čäŉ přővįđę şpęčįƒįč pęřmįşşįőŉş ƒőř ÅPĨ äččęşş ŧő őŧĥęř äppľįčäŧįőŉş",
      "title": "Ÿőū ĥävęŉ'ŧ čřęäŧęđ äŉy şęřvįčę äččőūŉŧş yęŧ"
    }
  },
  "share-modal": {
    "dashboard": {
      "title": "Ŝĥäřę"
    },
    "embed": {
      "copy": "Cőpy ŧő čľįpþőäřđ",
      "html": "Ēmþęđ ĦŦMĿ",
      "html-description": "Ŧĥę ĦŦMĿ čőđę þęľőŵ čäŉ þę päşŧęđ äŉđ įŉčľūđęđ įŉ äŉőŧĥęř ŵęþ päģę. Ůŉľęşş äŉőŉymőūş äččęşş įş ęŉäþľęđ, ŧĥę ūşęř vįęŵįŉģ ŧĥäŧ päģę ŉęęđ ŧő þę şįģŉęđ įŉŧő Ğřäƒäŉä ƒőř ŧĥę ģřäpĥ ŧő ľőäđ.",
      "info": "Ğęŉęřäŧę ĦŦMĿ ƒőř ęmþęđđįŉģ äŉ įƒřämę ŵįŧĥ ŧĥįş päŉęľ.",
      "time-range": "Cūřřęŉŧ ŧįmę řäŉģę",
      "time-range-description": "Ŧřäŉşƒőřmş ŧĥę čūřřęŉŧ řęľäŧįvę ŧįmę řäŉģę ŧő äŉ äþşőľūŧę ŧįmę řäŉģę"
    },
    "export": {
      "back-button": "ßäčĸ ŧő ęχpőřŧ čőŉƒįģ",
      "cancel-button": "Cäŉčęľ",
      "info-text": "Ēχpőřŧ ŧĥįş đäşĥþőäřđ.",
      "save-button": "Ŝävę ŧő ƒįľę",
      "share-externally-label": "Ēχpőřŧ ƒőř şĥäřįŉģ ęχŧęřŉäľľy",
      "view-button": "Vįęŵ ĴŜØŃ"
    },
    "library": {
      "info": "Cřęäŧę ľįþřäřy päŉęľ."
    },
    "link": {
      "copy-link-button": "Cőpy",
      "info-text": "Cřęäŧę ä đįřęčŧ ľįŉĸ ŧő ŧĥįş đäşĥþőäřđ őř päŉęľ, čūşŧőmįžęđ ŵįŧĥ ŧĥę őpŧįőŉş þęľőŵ.",
      "link-url": "Ŀįŉĸ ŮŖĿ",
      "render-alert": "Ĩmäģę řęŉđęřęř pľūģįŉ ŉőŧ įŉşŧäľľęđ",
      "render-instructions": "Ŧő řęŉđęř ä päŉęľ įmäģę, yőū mūşŧ įŉşŧäľľ ŧĥę <2>Ğřäƒäŉä įmäģę řęŉđęřęř pľūģįŉ</2>. Pľęäşę čőŉŧäčŧ yőūř Ğřäƒäŉä äđmįŉįşŧřäŧőř ŧő įŉşŧäľľ ŧĥę pľūģįŉ.",
      "rendered-image": "Đįřęčŧ ľįŉĸ řęŉđęřęđ įmäģę",
      "save-alert": "Đäşĥþőäřđ įş ŉőŧ şävęđ",
      "save-dashboard": "Ŧő řęŉđęř ä päŉęľ įmäģę, yőū mūşŧ şävę ŧĥę đäşĥþőäřđ ƒįřşŧ.",
      "shorten-url": "Ŝĥőřŧęŉ ŮŖĿ",
      "time-range-description": "Ŧřäŉşƒőřmş ŧĥę čūřřęŉŧ řęľäŧįvę ŧįmę řäŉģę ŧő äŉ äþşőľūŧę ŧįmę řäŉģę",
      "time-range-label": "Ŀőčĸ ŧįmę řäŉģę"
    },
    "panel": {
      "title": "Ŝĥäřę Päŉęľ"
    },
    "snapshot": {
      "cancel-button": "Cäŉčęľ",
      "copy-link-button": "Cőpy",
      "delete-button": "Đęľęŧę şŉäpşĥőŧ.",
      "deleted-message": "Ŧĥę şŉäpşĥőŧ ĥäş þęęŉ đęľęŧęđ. Ĩƒ yőū ĥävę äľřęäđy äččęşşęđ įŧ őŉčę, ŧĥęŉ įŧ mįģĥŧ ŧäĸę ūp ŧő äŉ ĥőūř þęƒőřę þęƒőřę įŧ įş řęmővęđ ƒřőm þřőŵşęř čäčĥęş őř CĐŃ čäčĥęş.",
      "expire": "Ēχpįřę",
      "expire-day": "1 Đäy",
      "expire-hour": "1 Ħőūř",
      "expire-never": "Ńęvęř",
      "expire-week": "1 Ŵęęĸ",
      "info-text-1": "Å şŉäpşĥőŧ įş äŉ įŉşŧäŉŧ ŵäy ŧő şĥäřę äŉ įŉŧęřäčŧįvę đäşĥþőäřđ pūþľįčľy. Ŵĥęŉ čřęäŧęđ, ŵę şŧřįp şęŉşįŧįvę đäŧä ľįĸę qūęřįęş (męŧřįč, ŧęmpľäŧę, äŉđ äŉŉőŧäŧįőŉ) äŉđ päŉęľ ľįŉĸş, ľęävįŉģ őŉľy ŧĥę vįşįþľę męŧřįč đäŧä äŉđ şęřįęş ŉämęş ęmþęđđęđ įŉ yőūř đäşĥþőäřđ.",
      "info-text-2": "Ķęęp įŉ mįŉđ, yőūř şŉäpşĥőŧ <1>čäŉ þę vįęŵęđ þy äŉyőŉę</1> ŧĥäŧ ĥäş ŧĥę ľįŉĸ äŉđ čäŉ äččęşş ŧĥę ŮŖĿ. Ŝĥäřę ŵįşęľy.",
      "local-button": "Pūþľįşĥ Ŝŉäpşĥőŧ",
      "mistake-message": "Đįđ yőū mäĸę ä mįşŧäĸę? ",
      "name": "Ŝŉäpşĥőŧ ŉämę",
      "timeout": "Ŧįmęőūŧ (şęčőŉđş)",
      "timeout-description": "Ÿőū mįģĥŧ ŉęęđ ŧő čőŉƒįģūřę ŧĥę ŧįmęőūŧ väľūę įƒ įŧ ŧäĸęş ä ľőŉģ ŧįmę ŧő čőľľęčŧ yőūř đäşĥþőäřđ męŧřįčş.",
      "url-label": "Ŝŉäpşĥőŧ ŮŖĿ"
    },
    "tab-title": {
      "embed": "Ēmþęđ",
      "export": "Ēχpőřŧ",
      "library-panel": "Ŀįþřäřy päŉęľ",
      "link": "Ŀįŉĸ",
      "panel-embed": "Ēmþęđ",
      "public-dashboard": "Pūþľįč Đäşĥþőäřđ",
      "public-dashboard-title": "Pūþľįč đäşĥþőäřđ",
      "snapshot": "Ŝŉäpşĥőŧ"
    },
    "theme-picker": {
      "current": "Cūřřęŉŧ",
      "dark": "Đäřĸ",
      "field-name": "Ŧĥęmę",
      "light": "Ŀįģĥŧ"
    },
    "view-json": {
      "copy-button": "Cőpy ŧő Cľįpþőäřđ"
    }
  },
  "share-playlist": {
    "checkbox-description": "Päŉęľ ĥęįģĥŧş ŵįľľ þę äđĵūşŧęđ ŧő ƒįŧ şčřęęŉ şįžę",
    "checkbox-label": "Åūŧőƒįŧ",
    "copy-link-button": "Cőpy",
    "link-url-label": "Ŀįŉĸ ŮŖĿ",
    "mode": "Mőđę",
    "mode-kiosk": "Ķįőşĸ",
    "mode-normal": "Ńőřmäľ",
    "mode-tv": "ŦV",
    "title": "Ŝĥäřę pľäyľįşŧ"
  },
  "shared": {
    "preferences": {
      "theme": {
        "dark-label": "Đäřĸ",
        "light-label": "Ŀįģĥŧ",
        "system-label": "Ŝyşŧęm přęƒęřęŉčę"
      }
    }
  },
  "shared-dashboard": {
    "fields": {
      "timezone-label": "Ŧįmęžőŉę"
    }
  },
  "shared-preferences": {
    "fields": {
      "home-dashboard-label": "Ħőmę Đäşĥþőäřđ",
      "home-dashboard-placeholder": "Đęƒäūľŧ đäşĥþőäřđ",
      "locale-label": "Ŀäŉģūäģę",
      "locale-placeholder": "Cĥőőşę ľäŉģūäģę",
      "theme-label": "Ĩŉŧęřƒäčę ŧĥęmę",
      "week-start-label": "Ŵęęĸ şŧäřŧ"
    },
    "theme": {
      "default-label": "Đęƒäūľŧ"
    },
    "title": "Přęƒęřęŉčęş"
  },
  "silences": {
    "empty-state": {
      "button-title": "Cřęäŧę şįľęŉčę",
      "title": "Ÿőū ĥävęŉ'ŧ čřęäŧęđ äŉy şįľęŉčęş yęŧ"
    }
  },
  "snapshot": {
    "empty-state": {
      "message": "Ÿőū ĥävęŉ'ŧ čřęäŧęđ äŉy şŉäpşĥőŧş yęŧ",
      "more-info": "Ÿőū čäŉ čřęäŧę ä şŉäpşĥőŧ őƒ äŉy đäşĥþőäřđ ŧĥřőūģĥ ŧĥę <1>Ŝĥäřę</1> mőđäľ. <4>Ŀęäřŉ mőřę</4>"
    },
    "external-badge": "Ēχŧęřŉäľ",
    "name-column-header": "Ńämę",
    "url-column-header": "Ŝŉäpşĥőŧ ūřľ",
    "view-button": "Vįęŵ"
  },
  "tag-filter": {
    "loading": "Ŀőäđįŉģ...",
    "no-tags": "Ńő ŧäģş ƒőūŉđ",
    "placeholder": "Fįľŧęř þy ŧäģ"
  },
  "teams": {
    "empty-state": {
      "button-title": "Ńęŵ ŧęäm",
      "message": "Ńő ŧęämş ƒőūŉđ",
      "pro-tip": "Åşşįģŉ ƒőľđęř äŉđ đäşĥþőäřđ pęřmįşşįőŉş ŧő ŧęämş įŉşŧęäđ őƒ ūşęřş ŧő ęäşę äđmįŉįşŧřäŧįőŉ. <2>Ŀęäřŉ mőřę</2>",
      "title": "Ÿőū ĥävęŉ'ŧ čřęäŧęđ äŉy ŧęämş yęŧ"
    }
  },
  "time-picker": {
    "absolute": {
      "recent-title": "Ŗęčęŉŧľy ūşęđ äþşőľūŧę řäŉģęş",
      "title": "Åþşőľūŧę ŧįmę řäŉģę"
    },
    "calendar": {
      "apply-button": "Åppľy ŧįmę řäŉģę",
      "cancel-button": "Cäŉčęľ",
      "close": "Cľőşę čäľęŉđäř",
      "select-time": "Ŝęľęčŧ ä ŧįmę řäŉģę"
    },
    "content": {
      "empty-recent-list-docs": "<0><0>Ŗęäđ ŧĥę đőčūmęŉŧäŧįőŉ</0><1> ŧő ƒįŉđ őūŧ mőřę äþőūŧ ĥőŵ ŧő ęŉŧęř čūşŧőm ŧįmę řäŉģęş.</1></0>",
      "empty-recent-list-info": "Ĩŧ ľőőĸş ľįĸę yőū ĥävęŉ'ŧ ūşęđ ŧĥįş ŧįmę pįčĸęř þęƒőřę. Åş şőőŉ äş yőū ęŉŧęř şőmę ŧįmę įŉŧęřväľş, řęčęŉŧľy ūşęđ įŉŧęřväľş ŵįľľ äppęäř ĥęřę.",
      "filter-placeholder": "Ŝęäřčĥ qūįčĸ řäŉģęş"
    },
    "copy-paste": {
      "copy-success-message": "Ŧįmę řäŉģę čőpįęđ ŧő čľįpþőäřđ",
      "default-error-message": "{{error}} įş ŉőŧ ä väľįđ ŧįmę řäŉģę",
      "default-error-title": "Ĩŉväľįđ ŧįmę řäŉģę",
      "tooltip-copy": "Cőpy ŧįmę řäŉģę ŧő čľįpþőäřđ",
      "tooltip-paste": "Päşŧę ŧįmę řäŉģę"
    },
    "footer": {
      "change-settings-button": "Cĥäŉģę ŧįmę şęŧŧįŉģş",
      "fiscal-year-option": "Fįşčäľ yęäř",
      "fiscal-year-start": "Fįşčäľ yęäř şŧäřŧ mőŉŧĥ",
      "time-zone-option": "Ŧįmę žőŉę",
      "time-zone-selection": "Ŧįmę žőŉę şęľęčŧįőŉ"
    },
    "range-content": {
      "apply-button": "Åppľy ŧįmę řäŉģę",
      "default-error": "Pľęäşę ęŉŧęř ä päşŧ đäŧę őř \"ŉőŵ\"",
      "fiscal-year": "Fįşčäľ yęäř",
      "from-input": "Fřőm",
      "open-input-calendar": "Øpęŉ čäľęŉđäř",
      "range-error": "\"Fřőm\" čäŉ'ŧ þę äƒŧęř \"Ŧő\"",
      "to-input": "Ŧő"
    },
    "range-picker": {
      "backwards-time-aria-label": "Mővę ŧįmę řäŉģę þäčĸŵäřđş",
      "current-time-selected": "Ŧįmę řäŉģę şęľęčŧęđ: {{currentTimeRange}}",
      "forwards-time-aria-label": "Mővę ŧįmę řäŉģę ƒőřŵäřđş",
      "to": "ŧő",
      "zoom-out-button": "Żőőm őūŧ ŧįmę řäŉģę",
      "zoom-out-tooltip": "Ŧįmę řäŉģę žőőm őūŧ <1></1> CŦŖĿ+Ż"
    },
    "time-range": {
      "aria-role": "Ŧįmę řäŉģę şęľęčŧįőŉ",
      "default-title": "Ŧįmę řäŉģęş",
      "example-title": "Ēχämpľę ŧįmę řäŉģęş",
      "specify": "Ŝpęčįƒy ŧįmę řäŉģę <1></1>"
    },
    "zone": {
      "select-aria-label": "Ŧįmę žőŉę pįčĸęř",
      "select-search-input": "Ŧypę ŧő şęäřčĥ (čőūŉŧřy, čįŧy, äþþřęvįäŧįőŉ)"
    }
  },
  "transformations": {
    "empty": {
      "add-transformation-body": "Ŧřäŉşƒőřmäŧįőŉş äľľőŵ đäŧä ŧő þę čĥäŉģęđ įŉ väřįőūş ŵäyş þęƒőřę yőūř vįşūäľįžäŧįőŉ įş şĥőŵŉ.<1></1>Ŧĥįş įŉčľūđęş ĵőįŉįŉģ đäŧä ŧőģęŧĥęř, řęŉämįŉģ ƒįęľđş, mäĸįŉģ čäľčūľäŧįőŉş, ƒőřmäŧŧįŉģ đäŧä ƒőř đįşpľäy, äŉđ mőřę.",
      "add-transformation-header": "Ŝŧäřŧ ŧřäŉşƒőřmįŉģ đäŧä"
    }
  },
  "user-orgs": {
    "current-org-button": "Cūřřęŉŧ",
    "name-column": "Ńämę",
    "role-column": "Ŗőľę",
    "select-org-button": "Ŝęľęčŧ őřģäŉįşäŧįőŉ",
    "title": "Øřģäŉįžäŧįőŉş"
  },
  "user-profile": {
    "fields": {
      "email-error": "Ēmäįľ įş řęqūįřęđ",
      "email-label": "Ēmäįľ",
      "name-error": "Ńämę įş řęqūįřęđ",
      "name-label": "Ńämę",
      "username-label": "Ůşęřŉämę"
    },
    "tabs": {
      "general": "Ğęŉęřäľ"
    }
  },
  "user-session": {
    "browser-column": "ßřőŵşęř & ØŜ",
    "created-at-column": "Ŀőģģęđ őŉ",
    "ip-column": "ĨP äđđřęşş",
    "revoke": "Ŗęvőĸę ūşęř şęşşįőŉ",
    "seen-at-column": "Ŀäşŧ şęęŉ"
  },
  "user-sessions": {
    "loading": "Ŀőäđįŉģ şęşşįőŉş..."
  },
  "users": {
    "empty-state": {
      "message": "Ńő ūşęřş ƒőūŉđ"
    }
  },
  "users-access-list": {
    "tabs": {
      "public-dashboard-users-tab-title": "Pūþľįč đäşĥþőäřđ ūşęřş"
    }
  },
  "variable": {
    "adhoc": {
      "placeholder": "Ŝęľęčŧ väľūę"
    },
    "dropdown": {
      "placeholder": "Ēŉŧęř väřįäþľę väľūę"
    },
    "picker": {
      "link-all": "Åľľ",
      "option-all": "Åľľ",
      "option-selected-values": "Ŝęľęčŧęđ",
      "option-tooltip": "Cľęäř şęľęčŧįőŉş"
    },
    "textbox": {
      "placeholder": "Ēŉŧęř väřįäþľę väľūę"
    }
  },
  "variables": {
    "empty-state": {
      "button-title": "Åđđ väřįäþľę",
      "info-box-content": "Väřįäþľęş ęŉäþľę mőřę įŉŧęřäčŧįvę äŉđ đyŉämįč đäşĥþőäřđş. Ĩŉşŧęäđ őƒ ĥäřđ-čőđįŉģ ŧĥįŉģş ľįĸę şęřvęř őř şęŉşőř ŉämęş įŉ yőūř męŧřįč qūęřįęş yőū čäŉ ūşę väřįäþľęş įŉ ŧĥęįř pľäčę. Väřįäþľęş äřę şĥőŵŉ äş ľįşŧ þőχęş äŧ ŧĥę ŧőp őƒ ŧĥę đäşĥþőäřđ. Ŧĥęşę đřőp-đőŵŉ ľįşŧş mäĸę įŧ ęäşy ŧő čĥäŉģę ŧĥę đäŧä þęįŉģ đįşpľäyęđ įŉ yőūř đäşĥþőäřđ.",
      "info-box-content-2": "Cĥęčĸ őūŧ ŧĥę <2>Ŧęmpľäŧęş äŉđ väřįäþľęş đőčūmęŉŧäŧįőŉ</2> ƒőř mőřę įŉƒőřmäŧįőŉ.",
      "title": "Ŧĥęřę äřę ŉő väřįäþľęş äđđęđ yęŧ"
    }
  }
}<|MERGE_RESOLUTION|>--- conflicted
+++ resolved
@@ -25,7 +25,6 @@
       "user": "Ůşęř"
     }
   },
-<<<<<<< HEAD
   "alert-labels": {
     "button": {
       "hide": " Ħįđę čőmmőŉ ľäþęľş",
@@ -35,7 +34,7 @@
       },
       "show-all": " Ŝĥőŵ ľęşş ľäþęľş"
     }
-=======
+  },
   "alert-rule-form": {
     "evaluation-behaviour": {
       "description": {
@@ -57,7 +56,6 @@
       "text": "Åľľ řūľęş įŉ ŧĥę şęľęčŧęđ ģřőūp äřę ęväľūäŧęđ ęvęřy {{evaluateEvery}}."
     },
     "pause": "Päūşę ęväľūäŧįőŉ"
->>>>>>> 88a2485c
   },
   "annotations": {
     "empty-state": {
@@ -96,15 +94,15 @@
     },
     "counts": {
       "alertRule_one": "{{count}} äľęřŧ řūľę",
-      "alertRule_other": "{{count}} äľęřŧ řūľęş",
+      "alertRule_other": "{{count}} äľęřŧ řūľę",
       "dashboard_one": "{{count}} đäşĥþőäřđ",
-      "dashboard_other": "{{count}} đäşĥþőäřđş",
+      "dashboard_other": "{{count}} đäşĥþőäřđ",
       "folder_one": "{{count}} ƒőľđęř",
-      "folder_other": "{{count}} ƒőľđęřş",
+      "folder_other": "{{count}} ƒőľđęř",
       "libraryPanel_one": "{{count}} ľįþřäřy päŉęľ",
-      "libraryPanel_other": "{{count}} ľįþřäřy päŉęľş",
+      "libraryPanel_other": "{{count}} ľįþřäřy päŉęľ",
       "total_one": "{{count}} įŧęm",
-      "total_other": "{{count}} įŧęmş"
+      "total_other": "{{count}} įŧęm"
     },
     "dashboards-tree": {
       "collapse-folder-button": "Cőľľäpşę ƒőľđęř {{title}}",
@@ -764,7 +762,7 @@
     },
     "modal": {
       "body_one": "Ŧĥįş päŉęľ įş þęįŉģ ūşęđ įŉ {{count}} đäşĥþőäřđ. Pľęäşę čĥőőşę ŵĥįčĥ đäşĥþőäřđ ŧő vįęŵ ŧĥę päŉęľ įŉ:",
-      "body_other": "Ŧĥįş päŉęľ įş þęįŉģ ūşęđ įŉ {{count}} đäşĥþőäřđş. Pľęäşę čĥőőşę ŵĥįčĥ đäşĥþőäřđ ŧő vįęŵ ŧĥę päŉęľ įŉ:",
+      "body_other": "Ŧĥįş päŉęľ įş þęįŉģ ūşęđ įŉ {{count}} đäşĥþőäřđ. Pľęäşę čĥőőşę ŵĥįčĥ đäşĥþőäřđ ŧő vįęŵ ŧĥę päŉęľ įŉ:",
       "button-cancel": "Cäŉčęľ",
       "button-view-panel1": "Vįęŵ päŉęľ įŉ {{label}}...",
       "button-view-panel2": "Vįęŵ päŉęľ įŉ đäşĥþőäřđ...",
