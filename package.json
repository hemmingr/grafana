--- conflicted
+++ resolved
@@ -273,13 +273,8 @@
     "@grafana/prometheus": "workspace:*",
     "@grafana/runtime": "workspace:*",
     "@grafana/saga-icons": "workspace:*",
-<<<<<<< HEAD
-    "@grafana/scenes": "5.36.4",
-    "@grafana/scenes-react": "5.36.4",
-=======
     "@grafana/scenes": "5.37.0",
     "@grafana/scenes-react": "5.37.0",
->>>>>>> 32790c69
     "@grafana/schema": "workspace:*",
     "@grafana/sql": "workspace:*",
     "@grafana/ui": "workspace:*",
