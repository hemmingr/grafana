--- conflicted
+++ resolved
@@ -182,12 +182,7 @@
           for (const calc of calcs) {
             scopedVars[VAR_CALC] = { value: calc, text: calc };
             const displayValue = display(results[calc]);
-<<<<<<< HEAD
-
-            displayValue.title = replaceVariables(title, {
-=======
             displayValue.title = replaceVariables(displayName, {
->>>>>>> 18489000
               ...field.state?.scopedVars, // series and field scoped vars
               ...scopedVars,
             });
