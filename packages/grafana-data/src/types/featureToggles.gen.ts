--- conflicted
+++ resolved
@@ -210,11 +210,8 @@
   exploreLogsShardSplitting?: boolean;
   exploreLogsAggregatedMetrics?: boolean;
   exploreLogsLimitedTimeRange?: boolean;
-<<<<<<< HEAD
-  improvedSessionStore?: boolean;
-=======
   appPlatformAccessTokens?: boolean;
   appSidecar?: boolean;
   groupAttributeSync?: boolean;
->>>>>>> f72401e2
+  improvedSessionStore?: boolean;
 }