// NOTE: This file was auto generated.  DO NOT EDIT DIRECTLY!
// To change feature flags, edit:
//  pkg/services/featuremgmt/registry.go
// Then run tests in:
//  pkg/services/featuremgmt/toggles_gen_test.go

/**
 * Describes available feature toggles in Grafana. These can be configured via
 * conf/custom.ini to enable features under development or not yet available in
 * stable version.
 *
 * Only enabled values will be returned in this interface.
 *
 * NOTE: the possible values may change between versions without notice, although
 * this may cause compilation issues when depending on removed feature keys, the
 * runtime state will continue to work.
 *
 * @public
 */
export interface FeatureToggles {
  /**
  * Disable envelope encryption (emergency only)
  * @default false
  */
  disableEnvelopeEncryption?: boolean;
  /**
  * This will use a webworker thread to processes events rather than the main thread
  */
  ['live-service-web-worker']?: boolean;
  /**
  * Use Grafana Live WebSocket to execute backend queries
  */
  queryOverLive?: boolean;
  /**
  * Search for dashboards using panel title
  */
  panelTitleSearch?: boolean;
  /**
  * Enables public dashboard sharing to be restricted to only allowed emails
  */
  publicDashboardsEmailSharing?: boolean;
  /**
  * Enables public dashboard rendering using scenes
  * @default true
  */
  publicDashboardsScene?: boolean;
  /**
  * Support new streaming approach for loki (prototype, needs special loki build)
  */
  lokiExperimentalStreaming?: boolean;
  /**
  * Highlight Grafana Enterprise features
  * @default false
  */
  featureHighlights?: boolean;
  /**
  * Configurable storage for dashboards, datasources, and resources
  */
  storage?: boolean;
  /**
  * Correlations page
  * @default true
  */
  correlations?: boolean;
  /**
  * Migrate old angular panels to supported versions (graph, table-old, worldmap, etc)
  */
  autoMigrateOldPanels?: boolean;
  /**
  * Migrate old graph panel to supported time series panel - broken out from autoMigrateOldPanels to enable granular tracking
  */
  autoMigrateGraphPanel?: boolean;
  /**
  * Migrate old table panel to supported table panel - broken out from autoMigrateOldPanels to enable granular tracking
  */
  autoMigrateTablePanel?: boolean;
  /**
  * Migrate old piechart panel to supported piechart panel - broken out from autoMigrateOldPanels to enable granular tracking
  */
  autoMigratePiechartPanel?: boolean;
  /**
  * Migrate old worldmap panel to supported geomap panel - broken out from autoMigrateOldPanels to enable granular tracking
  */
  autoMigrateWorldmapPanel?: boolean;
  /**
  * Migrate old stat panel to supported stat panel - broken out from autoMigrateOldPanels to enable granular tracking
  */
  autoMigrateStatPanel?: boolean;
  /**
  * Dynamic flag to disable angular at runtime. The preferred method is to set `angular_support_enabled` to `false` in the [security] settings, which allows you to change the state at runtime.
  */
  disableAngular?: boolean;
  /**
  * Allow elements nesting
  */
  canvasPanelNesting?: boolean;
  /**
  * Disable duplicated secret storage in legacy tables
  */
  disableSecretsCompatibility?: boolean;
  /**
  * Logs the path for requests that are instrumented as unknown
  */
  logRequestsInstrumentedAsUnknown?: boolean;
  /**
  * Run the GRPC server
  */
  grpcServer?: boolean;
  /**
  * Enables cross-account querying in CloudWatch datasources
  * @default true
  */
  cloudWatchCrossAccountQuerying?: boolean;
  /**
  * Show warnings when dashboards do not validate against the schema
  */
  showDashboardValidationWarnings?: boolean;
  /**
  * Use double quotes to escape keyword in a MySQL query
  */
  mysqlAnsiQuotes?: boolean;
  /**
  * Enable folder nesting
  * @default true
  */
  nestedFolders?: boolean;
  /**
  * Rule backtesting API for alerting
  */
  alertingBacktesting?: boolean;
  /**
  * Enables drag and drop for CSV and Excel files
  */
  editPanelCSVDragAndDrop?: boolean;
  /**
  * Allow datasource to provide custom UI for context view
  * @default true
  */
  logsContextDatasourceUi?: boolean;
  /**
  * Use stream shards to split queries into smaller subqueries
  */
  lokiShardSplitting?: boolean;
  /**
  * Split large interval queries into subqueries with smaller time intervals
  * @default true
  */
  lokiQuerySplitting?: boolean;
  /**
  * Give users the option to configure split durations for Loki queries
  */
  lokiQuerySplittingConfig?: boolean;
  /**
  * Support overriding cookie preferences per user
  */
  individualCookiePreferences?: boolean;
  /**
  * Query InfluxDB InfluxQL without the proxy
  * @default true
  */
  influxdbBackendMigration?: boolean;
  /**
  * Enable streaming JSON parser for InfluxDB datasource InfluxQL query language
  */
  influxqlStreamingParser?: boolean;
  /**
  * Enables running InfluxDB Influxql queries in parallel
  */
  influxdbRunQueriesInParallel?: boolean;
  /**
  * Enables running Prometheus queries in parallel
  * @default true
  */
  prometheusRunQueriesInParallel?: boolean;
  /**
  * Changes logs responses from Loki to be compliant with the dataplane specification.
  */
  lokiLogsDataplane?: boolean;
  /**
  * Support dataplane contract field name change for transformations and field name matchers where the name is different
  * @default true
  */
  dataplaneFrontendFallback?: boolean;
  /**
  * Disables dataplane specific processing in server side expressions.
  */
  disableSSEDataplane?: boolean;
  /**
  * Enable Grafana to write alert state history to an external Loki instance in addition to Grafana annotations.
  */
  alertStateHistoryLokiSecondary?: boolean;
  /**
  * Enable a remote Loki instance as the primary source for state history reads.
  */
  alertStateHistoryLokiPrimary?: boolean;
  /**
  * Disable Grafana alerts from emitting annotations when a remote Loki instance is available.
  */
  alertStateHistoryLokiOnly?: boolean;
  /**
  * Writes error logs to the request logger
  * @default true
  */
  unifiedRequestLog?: boolean;
  /**
  * Uses JWT-based auth for rendering instead of relying on remote cache
  */
  renderAuthJWT?: boolean;
  /**
  * Refactor time range variables flow to reduce number of API calls made when query variables are chained
  */
  refactorVariablesTimeRange?: boolean;
  /**
  * Enable the data source selector within the Frontend Apps section of the Frontend Observability
  */
  faroDatasourceSelector?: boolean;
  /**
  * Enables the edit functionality in the datagrid panel
  */
  enableDatagridEditing?: boolean;
  /**
  * Enables extra themes
  */
  extraThemes?: boolean;
  /**
  * Adds predefined query operations to Loki query editor
  */
  lokiPredefinedOperations?: boolean;
  /**
  * Enables the plugins frontend sandbox
  */
  pluginsFrontendSandbox?: boolean;
  /**
  * Enables monitor only in the plugin frontend sandbox (if enabled)
  */
  frontendSandboxMonitorOnly?: boolean;
  /**
  * Enables right panel for the plugins details page
  */
  pluginsDetailsRightPanel?: boolean;
  /**
  * Enables previous SQL data source dataset dropdown behavior
  */
  sqlDatasourceDatabaseSelection?: boolean;
  /**
  * Enables writing multiple items from a single query within Recorded Queries
  * @default true
  */
  recordedQueriesMulti?: boolean;
  /**
  * A table visualisation for logs in Explore
  * @default true
  */
  logsExploreTableVisualisation?: boolean;
  /**
  * Support temporary security credentials in AWS plugins for Grafana Cloud customers
  */
  awsDatasourcesTempCredentials?: boolean;
  /**
  * Enables the transformations redesign
  * @default true
  */
  transformationsRedesign?: boolean;
  /**
  * Enable support for Machine Learning in server-side expressions
  */
  mlExpressions?: boolean;
  /**
  * Enables response streaming of TraceQL queries of the Tempo data source
  * @default false
  */
  traceQLStreaming?: boolean;
  /**
  * Expose some datasources as apiservers.
  */
  datasourceAPIServers?: boolean;
  /**
  * Register experimental APIs with the k8s API server, including all datasources
  */
  grafanaAPIServerWithExperimentalAPIs?: boolean;
  /**
  * Next generation provisioning... and git
  */
  provisioning?: boolean;
  /**
  * Start an additional https handler and write kubectl options
  */
  grafanaAPIServerEnsureKubectlAccess?: boolean;
  /**
  * Enable admin page for managing feature toggles from the Grafana front-end. Grafana Cloud only.
  */
  featureToggleAdminPage?: boolean;
  /**
  * Enable caching for async queries for Redshift and Athena. Requires that the datasource has caching and async query support enabled
  * @default true
  */
  awsAsyncQueryCaching?: boolean;
  /**
  * Alternative permission filter implementation that does not use subqueries for fetching the dashboard folder
  */
  permissionsFilterRemoveSubquery?: boolean;
  /**
  * Enable changing the scheduler base interval via configuration option unified_alerting.scheduler_tick_interval
  */
  configurableSchedulerTick?: boolean;
  /**
  * Display Angular warnings in dashboards and panels
  * @default true
  */
  angularDeprecationUI?: boolean;
  /**
  * Enable AI powered features in dashboards
  * @default true
  */
  dashgpt?: boolean;
  /**
  * Enable AI powered features for dashboards to auto-summary changes when saving
  */
  aiGeneratedDashboardChanges?: boolean;
  /**
  * Enables rendering retries for the reporting feature
  */
  reportingRetries?: boolean;
  /**
  * Send query to the same datasource in a single request when using server side expressions. The `cloudWatchBatchQueries` feature toggle should be enabled if this used with CloudWatch.
  */
  sseGroupByDatasource?: boolean;
  /**
  * Enables RBAC support for library panels
  */
  libraryPanelRBAC?: boolean;
  /**
  * Enables running Loki queries in parallel
  */
  lokiRunQueriesInParallel?: boolean;
  /**
  * Placeholder feature flag for internal testing
  */
  wargamesTesting?: boolean;
  /**
  * Show the new alerting insights landing page
  * @default true
  */
  alertingInsights?: boolean;
  /**
  * Allow core plugins to be loaded as external
  */
  externalCorePlugins?: boolean;
  /**
  * Sends metrics of public grafana packages usage by plugins
  */
  pluginsAPIMetrics?: boolean;
  /**
  * Automatic service account and token setup for plugins
  */
  externalServiceAccounts?: boolean;
  /**
  * Enables panel monitoring through logs and measurements
  * @default true
  */
  panelMonitoring?: boolean;
  /**
  * Enables native HTTP Histograms
  */
  enableNativeHTTPHistogram?: boolean;
  /**
  * Disables classic HTTP Histogram (use with enableNativeHTTPHistogram)
  */
  disableClassicHTTPHistogram?: boolean;
  /**
  * Enable format string transformer
  * @default true
  */
  formatString?: boolean;
  /**
  * Use the kubernetes API in the frontend for playlists, and route /api/playlist requests to k8s
  * @default true
  */
  kubernetesPlaylists?: boolean;
  /**
  * Routes snapshot requests from /api to the /apis endpoint
  */
  kubernetesSnapshots?: boolean;
  /**
  * Use the kubernetes API in the frontend for dashboards
  */
  kubernetesDashboards?: boolean;
  /**
  * Route the folder and dashboard service requests to k8s
  */
  kubernetesClientDashboardsFolders?: boolean;
  /**
  * Show query type endpoints in datasource API servers (currently hardcoded for testdata, expressions, and prometheus)
  */
  datasourceQueryTypes?: boolean;
  /**
  * Register /apis/query.grafana.app/ -- will eventually replace /api/ds/query
  */
  queryService?: boolean;
  /**
  * Rewrite requests targeting /ds/query to the query service
  */
  queryServiceRewrite?: boolean;
  /**
  * Routes requests to the new query service
  */
  queryServiceFromUI?: boolean;
  /**
  * Runs CloudWatch metrics queries as separate batches
  */
  cloudWatchBatchQueries?: boolean;
  /**
  * Enables feature recovery threshold (aka hysteresis) for threshold server-side expression
  * @default true
  */
  recoveryThreshold?: boolean;
  /**
  * Enables the loki data source to request structured metadata from the Loki server
  * @default true
  */
  lokiStructuredMetadata?: boolean;
  /**
  * If enabled, the caching backend gradually serializes query responses for the cache, comparing against the configured `[caching]max_value_mb` value as it goes. This can can help prevent Grafana from running out of memory while attempting to cache very large query responses.
  */
  cachingOptimizeSerializationMemoryUsage?: boolean;
  /**
  * Enables search for metric names in Code Mode, to improve performance when working with an enormous number of metric names
  */
  prometheusCodeModeMetricNamesSearch?: boolean;
  /**
  * Add cumulative and window functions to the add field from calculation transformation
  * @default true
  */
  addFieldFromCalculationStatFunctions?: boolean;
  /**
  * Enable Grafana to sync configuration and state with a remote Alertmanager.
  */
  alertmanagerRemoteSecondary?: boolean;
  /**
  * Enable Grafana to have a remote Alertmanager instance as the primary Alertmanager.
  */
  alertmanagerRemotePrimary?: boolean;
  /**
  * Disable the internal Alertmanager and only use the external one defined.
  */
  alertmanagerRemoteOnly?: boolean;
  /**
  * Change the way annotation permissions work by scoping them to folders and dashboards.
  * @default true
  */
  annotationPermissionUpdate?: boolean;
  /**
  * Make sure extracted field names are unique in the dataframe
  */
  extractFieldsNameDeduplication?: boolean;
  /**
  * Enables dashboard rendering using Scenes for viewer roles
  * @default true
  */
  dashboardSceneForViewers?: boolean;
  /**
  * Enables rendering dashboards using scenes for solo panels
  * @default true
  */
  dashboardSceneSolo?: boolean;
  /**
  * Enables dashboard rendering using scenes for all roles
  * @default true
  */
  dashboardScene?: boolean;
  /**
  * Enables experimental new dashboard layouts
  */
  dashboardNewLayouts?: boolean;
  /**
  * Enables use of the `systemPanelFilterVar` variable to filter panels in a dashboard
  */
  panelFilterVariable?: boolean;
  /**
  * Enables generating table data as PDF in reporting
  */
  pdfTables?: boolean;
  /**
  * Enables the SSO settings API and the OAuth configuration UIs in Grafana
  * @default true
  */
  ssoSettingsApi?: boolean;
  /**
  * Allow pan and zoom in canvas panel
  */
  canvasPanelPanZoom?: boolean;
  /**
  * Enables infinite scrolling for the Logs panel in Explore and Dashboards
  * @default true
  */
  logsInfiniteScrolling?: boolean;
  /**
  * Enables the new Grafana Metrics Drilldown core app
  * @default true
  */
  exploreMetrics?: boolean;
  /**
  * Enables users to easily configure alert notifications by specifying a contact point directly when editing or creating an alert rule
  * @default true
  */
  alertingSimplifiedRouting?: boolean;
  /**
  * Enable filtering menu displayed when text of a log line is selected
  * @default true
  */
  logRowsPopoverMenu?: boolean;
  /**
  * Disables passing host environment variable to plugin processes
  */
  pluginsSkipHostEnvVars?: boolean;
  /**
  * Enables shared crosshair in table panel
  */
  tableSharedCrosshair?: boolean;
  /**
  * Enables regression analysis transformation
  */
  regressionTransformation?: boolean;
  /**
  * Enables query hints for Loki
  * @default true
  */
  lokiQueryHints?: boolean;
  /**
  * Use the kubernetes API for feature toggle management in the frontend
  */
  kubernetesFeatureToggles?: boolean;
  /**
  * Enabled grafana cloud specific RBAC roles
  */
  cloudRBACRoles?: boolean;
  /**
  * Optimizes eligible queries in order to reduce load on datasources
  * @default false
  */
  alertingQueryOptimization?: boolean;
  /**
  * Enables the nested folder picker without having nested folders enabled
  */
  newFolderPicker?: boolean;
  /**
  * Distributes alert rule evaluations more evenly over time, including spreading out rules within the same group
  */
  jitterAlertRulesWithinGroups?: boolean;
  /**
  * Enable the Grafana Migration Assistant, which helps you easily migrate on-prem resources, such as dashboards, folders, and data source configurations, to your Grafana Cloud stack.
  * @default true
  */
  onPremToCloudMigrations?: boolean;
  /**
  * Enable the secrets management API and services under app platform
  */
  secretsManagementAppPlatform?: boolean;
  /**
  * Writes the state periodically to the database, asynchronous to rule evaluation
  */
  alertingSaveStatePeriodic?: boolean;
  /**
  * Enables the compressed protobuf-based alert state storage
  * @default false
  */
  alertingSaveStateCompressed?: boolean;
  /**
  * In-development feature flag for the scope api using the app platform.
  * @default false
  */
  scopeApi?: boolean;
  /**
  * In-development feature that will allow injection of labels into prometheus queries.
  * @default true
  */
  promQLScope?: boolean;
  /**
  * In-development feature that will allow injection of labels into loki queries.
  * @default false
  */
  logQLScope?: boolean;
  /**
  * Enables SQL Expressions, which can execute SQL queries against data source results.
  */
  sqlExpressions?: boolean;
  /**
  * Changed the layout algorithm for the node graph
  */
  nodeGraphDotLayout?: boolean;
  /**
  * Enables the group to nested table transformation
  * @default true
  */
  groupToNestedTableTransformation?: boolean;
  /**
  * New implementation for the dashboard-to-PDF rendering
  * @default true
  */
  newPDFRendering?: boolean;
  /**
  * Use TLS-enabled memcached in the enterprise caching feature
  * @default true
  */
  tlsMemcached?: boolean;
  /**
  * Enable grafana's embedded kube-aggregator
  */
  kubernetesAggregator?: boolean;
  /**
  * Enable new expression parser
  */
  expressionParser?: boolean;
  /**
  * Enable groupBy variable support in scenes dashboards
  */
  groupByVariable?: boolean;
  /**
  * Enables the use of scope filters in Grafana
  */
  scopeFilters?: boolean;
  /**
  * Use the new SSO Settings API to configure the SAML connector
  * @default true
  */
  ssoSettingsSAML?: boolean;
  /**
  * Require that sub claims is present in oauth tokens.
  */
  oauthRequireSubClaim?: boolean;
  /**
  * Enables filters and group by variables on all new dashboards. Variables are added only if default data source supports filtering.
  */
  newDashboardWithFiltersAndGroupBy?: boolean;
  /**
  * Updates CloudWatch label parsing to be more accurate
  * @default true
  */
  cloudWatchNewLabelParsing?: boolean;
  /**
  * In server-side expressions, disable the sorting of numeric-kind metrics by their metric name or labels.
  */
  disableNumericMetricsSortingInExpressions?: boolean;
  /**
  * Enables Grafana-managed recording rules.
  */
  grafanaManagedRecordingRules?: boolean;
  /**
  * Enables Query Library feature in Explore
  */
  queryLibrary?: boolean;
  /**
  * Sets the logs table as default visualisation in logs explore
  */
  logsExploreTableDefaultVisualization?: boolean;
  /**
  * Enables the new sharing drawer design
  * @default true
  */
  newDashboardSharingComponent?: boolean;
  /**
  * Enables the new alert list view design
  */
  alertingListViewV2?: boolean;
  /**
  * Enables deleted dashboard restore feature
  * @default false
  */
  dashboardRestore?: boolean;
  /**
  * Disables the ability to send alerts to an external Alertmanager datasource.
  */
  alertingDisableSendAlertsExternal?: boolean;
  /**
  * Enables possibility to preserve dashboard variables and time range when navigating between dashboards
  */
  preserveDashboardStateWhenNavigating?: boolean;
  /**
  * Enables the new central alert history.
  */
  alertingCentralAlertHistory?: boolean;
  /**
  * Preserve plugin proxy trailing slash.
  * @default false
  */
  pluginProxyPreserveTrailingSlash?: boolean;
  /**
  * Allows configuration of Azure Monitor as a data source that can provide Prometheus exemplars
  * @default true
  */
  azureMonitorPrometheusExemplars?: boolean;
  /**
  * Enables pinning of nav items
  * @default true
  */
  pinNavItems?: boolean;
  /**
  * Enables the gRPC server for authorization
  */
  authZGRPCServer?: boolean;
  /**
  * Use the new SSO Settings API to configure LDAP
  */
  ssoSettingsLDAP?: boolean;
  /**
  * Throws an error if a datasource has an invalid UIDs
  */
  failWrongDSUID?: boolean;
  /**
  * Use openFGA as authorization engine.
  */
  zanzana?: boolean;
  /**
  * Enables reload of dashboards on scopes, time range and variables changes
  */
  reloadDashboardsOnParamsChange?: boolean;
  /**
  * Enables the scopes usage in Metrics Explore
  */
  enableScopesInMetricsExplore?: boolean;
  /**
  * Register Alerting APIs with the K8s API server
  * @default true
  */
  alertingApiServer?: boolean;
  /**
  * Round up end time for metric queries to the next minute to avoid missing data
  * @default true
  */
  cloudWatchRoundUpEndTime?: boolean;
  /**
  * Deprecated. Allow override default AAD audience for Azure Prometheus endpoint. Enabled by default. This feature should no longer be used and will be removed in the future.
  * @deprecated
  * @default true
  */
  prometheusAzureOverrideAudience?: boolean;
  /**
  * Enable the new alerting search experience
  */
  alertingFilterV2?: boolean;
  /**
  * Enable grafana dataplane aggregator
  */
  dataplaneAggregator?: boolean;
  /**
  * Enables new combobox style UI for the Ad hoc filters variable in scenes architecture
  * @default true
  */
  newFiltersUI?: boolean;
  /**
  * Allows access to the new react-data-grid based table component.
  */
  tableNextGen?: boolean;
  /**
  * Send dashboard and panel names to Loki when querying
  */
  lokiSendDashboardPanelNames?: boolean;
  /**
  * Uses Prometheus rules as the primary source of truth for ruler-enabled data sources
  */
  alertingPrometheusRulesPrimary?: boolean;
  /**
  * Used in Logs Drilldown to split queries into multiple queries based on the number of shards
  */
  exploreLogsShardSplitting?: boolean;
  /**
  * Used in Logs Drilldown to query by aggregated metrics
  */
  exploreLogsAggregatedMetrics?: boolean;
  /**
  * Used in Logs Drilldown to limit the time range
  */
  exploreLogsLimitedTimeRange?: boolean;
  /**
  * Used in Home for users who want to return to the onboarding flow or quickly find popular config pages
  */
  homeSetupGuide?: boolean;
  /**
  * Enables the gRPC client to authenticate with the App Platform by using ID & access tokens
  */
  appPlatformGrpcClientAuth?: boolean;
  /**
  * Enable the app sidecar feature that allows rendering 2 apps at the same time
  */
  appSidecar?: boolean;
  /**
  * Enable the groupsync extension for managing Group Attribute Sync feature
  */
  groupAttributeSync?: boolean;
  /**
  * Enables step mode for alerting queries and expressions
  * @default true
  */
  alertingQueryAndExpressionsStepMode?: boolean;
  /**
  * Enables improved support for OAuth external sessions. After enabling this feature, users might need to re-authenticate themselves.
  */
  improvedExternalSessionHandling?: boolean;
  /**
  * Use session storage for handling the redirection after login
  * @default true
  */
  useSessionStorageForRedirection?: boolean;
  /**
  * Enables the new role picker drawer design
  */
  rolePickerDrawer?: boolean;
  /**
  * Enable unified storage search
  */
  unifiedStorageSearch?: boolean;
  /**
  * Enable sprinkles on unified storage search
  */
  unifiedStorageSearchSprinkles?: boolean;
  /**
  * Enable permission filtering on unified storage search
  * @default true
  */
  unifiedStorageSearchPermissionFiltering?: boolean;
  /**
  * Pick the dual write mode from database configs
  */
  managedDualWriter?: boolean;
  /**
  * Enables SRI checks for plugin assets
  * @default false
  */
  pluginsSriChecks?: boolean;
  /**
  * Enables to save big objects in blob storage
  */
  unifiedStorageBigObjectsSupport?: boolean;
  /**
  * Enables time pickers sync
  */
  timeRangeProvider?: boolean;
  /**
  * Use new **Combobox** component for Prometheus query editor
  * @default true
  */
  prometheusUsesCombobox?: boolean;
  /**
  * Disables the log limit restriction for Azure Monitor when true. The limit is enabled by default.
  * @default false
  */
  azureMonitorDisableLogLimit?: boolean;
  /**
  * Enables automatic updates for pre-installed plugins
  * @default true
  */
  preinstallAutoUpdate?: boolean;
  /**
  * Enables experimental reconciler for playlists
  */
  playlistsReconciler?: boolean;
  /**
  * Enable passwordless login via magic link authentication
  */
  passwordlessMagicLinkAuthentication?: boolean;
  /**
  * Display Related Logs in Grafana Metrics Drilldown
  */
  exploreMetricsRelatedLogs?: boolean;
  /**
  * Adds support for quotes and special characters in label values for Prometheus queries
  */
  prometheusSpecialCharsInLabelValues?: boolean;
  /**
  * Enables the extension admin page regardless of development mode
  */
  enableExtensionsAdminPage?: boolean;
  /**
  * Enables SCIM support for user and group management
  */
  enableSCIM?: boolean;
  /**
  * Enables browser crash detection reporting to Faro.
  */
  crashDetection?: boolean;
  /**
  * Enables querying the Jaeger data source without the proxy
  */
  jaegerBackendMigration?: boolean;
  /**
  * Uses the original report or dashboard time range instead of making an absolute transformation
  * @default true
  */
  reportingUseRawTimeRange?: boolean;
  /**
  * Enables removing the reducer from the alerting UI when creating a new alert rule and using instant query
  * @default true
  */
  alertingUIOptimizeReducer?: boolean;
  /**
  * Enables user auth for Azure Monitor datasource only
  * @default true
  */
  azureMonitorEnableUserAuth?: boolean;
  /**
  * Enables simplified step mode in the notifications section
  * @default true
  */
  alertingNotificationsStepMode?: boolean;
  /**
  * Enables a button to send feedback from the Grafana UI
  */
  feedbackButton?: boolean;
  /**
  * Enable unified storage search UI
  */
  unifiedStorageSearchUI?: boolean;
  /**
  * Enables cross cluster search in the Elasticsearch datasource
  */
  elasticsearchCrossClusterSearch?: boolean;
  /**
  * Displays the navigation history so the user can navigate back to previous pages
  */
  unifiedHistory?: boolean;
  /**
  * Defaults to using the Loki `/labels` API instead of `/series`
  * @default true
  */
  lokiLabelNamesQueryApi?: boolean;
  /**
  * Enable the investigations backend API
  * @default false
  */
  investigationsBackend?: boolean;
  /**
  * Enable folder's api server counts
  * @default false
  */
  k8SFolderCounts?: boolean;
  /**
  * Enable folder's api server move
  * @default false
  */
  k8SFolderMove?: boolean;
  /**
  * Enables improved support for SAML external sessions. Ensure the NameID format is correctly configured in Grafana for SAML Single Logout to function properly.
  */
  improvedExternalSessionHandlingSAML?: boolean;
  /**
  * Enables LBAC for datasources for Mimir to apply LBAC filtering of metrics to the client requests for users in teams
  */
  teamHttpHeadersMimir?: boolean;
  /**
  * Test feature toggle to see how cohorts could be set up AB testing
  * @default false
  */
  ABTestFeatureToggleA?: boolean;
  /**
  * Use new **Combobox** component for template variables
  */
  templateVariablesUsesCombobox?: boolean;
  /**
  * Test feature toggle to see how cohorts could be set up AB testing
  * @default false
  */
  ABTestFeatureToggleB?: boolean;
  /**
  * Enables Advisor app
  */
  grafanaAdvisor?: boolean;
  /**
  * Enables less memory intensive Elasticsearch result parsing
  */
  elasticsearchImprovedParsing?: boolean;
  /**
  * Use the externalized Grafana Metrics Drilldown (formerly known as Explore Metrics) app plugin
  */
  exploreMetricsUseExternalAppPlugin?: boolean;
  /**
  * Shows defined connections for a data source in the plugins detail page
  */
  datasourceConnectionsTab?: boolean;
  /**
  * Use a POST request to list rules by passing down the namespaces user has access to
  */
  fetchRulesUsingPost?: boolean;
  /**
  * Enable the alerting conversion API
  */
  alertingConversionAPI?: boolean;
  /**
  * Enables the new logs panel in Explore
  */
  newLogsPanel?: boolean;
  /**
  * Enables the temporary themes for GrafanaCon
  */
  grafanaconThemes?: boolean;
  /**
  * Load plugins from CDN synchronously
  */
  pluginsCDNSyncLoader?: boolean;
  /**
  * Enables the new Jira integration for contact points in cloud alert managers.
  */
  alertingJiraIntegration?: boolean;
  /**
  * Use the scopes navigation endpoint instead of the dashboardbindings endpoint
  */
  useScopesNavigationEndpoint?: boolean;
  /**
  * Enables the alert rule version history restore feature
  * @default true
  */
  alertingRuleVersionHistoryRestore?: boolean;
  /**
  * Enables the report creation drawer in a dashboard
  */
  newShareReportDrawer?: boolean;
  /**
  * Disable pre-loading app plugins when the request is coming from the renderer
  */
  rendererDisableAppPluginsPreload?: boolean;
  /**
  * Enables SRI checks for Grafana JavaScript assets
  */
  assetSriChecks?: boolean;
  /**
  * Enables the alert rule restore feature
  * @default true
  */
  alertRuleRestore?: boolean;
  /**
  * Enables writing to data sources for Grafana-managed recording rules.
  */
  grafanaManagedRecordingRulesDatasources?: boolean;
  /**
  * Enables running Infinity queries in parallel
  */
  infinityRunQueriesInParallel?: boolean;
  /**
  * Renders invite user button along the app
  */
  inviteUserExperimental?: boolean;
  /**
  * Disables backdrop blur
  */
  noBackdropBlur?: boolean;
  /**
  * Enables the alerting migration UI, to migrate datasource-managed rules to Grafana-managed rules
  */
  alertingMigrationUI?: boolean;
  /**
  * Enables the unified storage history pruner
  */
  unifiedStorageHistoryPruner?: boolean;
  /**
<<<<<<< HEAD
  * Enables the logs builder mode for the Azure Monitor data source
  * @default false
  */
  azureMonitorLogsBuilderEditor?: boolean;
=======
  * Specify the locale so we can show the correct format for numbers and dates
  */
  localeFormatPreference?: boolean;
>>>>>>> 54fca938
  /**
  * Enables the unified storage grpc connection pool
  */
  unifiedStorageGrpcConnectionPool?: boolean;
  /**
  * Enables the UI functionality to recover and view deleted alert rules
  * @default true
  */
  alertingRuleRecoverDeleted?: boolean;
  /**
  * Enables localization for plugins
  */
  localizationForPlugins?: boolean;
}<|MERGE_RESOLUTION|>--- conflicted
+++ resolved
@@ -1051,16 +1051,14 @@
   */
   unifiedStorageHistoryPruner?: boolean;
   /**
-<<<<<<< HEAD
   * Enables the logs builder mode for the Azure Monitor data source
   * @default false
   */
   azureMonitorLogsBuilderEditor?: boolean;
-=======
+  /**
   * Specify the locale so we can show the correct format for numbers and dates
   */
   localeFormatPreference?: boolean;
->>>>>>> 54fca938
   /**
   * Enables the unified storage grpc connection pool
   */
