import 'react-data-grid/lib/styles.css';
import { css } from '@emotion/css';
import { useMemo, useState, useLayoutEffect, useCallback, useRef, useEffect } from 'react';
import DataGrid, { RenderCellProps, RenderRowProps, Row, SortColumn, DataGridHandle } from 'react-data-grid';
import { useMeasure } from 'react-use';

import {
  DataFrame,
  DataHoverClearEvent,
  DataHoverEvent,
  Field,
  fieldReducers,
  FieldType,
  formattedValueToString,
  getDefaultTimeRange,
  GrafanaTheme2,
  ReducerID,
} from '@grafana/data';
import { TableCellDisplayMode } from '@grafana/schema';

import { useStyles2, useTheme2 } from '../../../themes';
import { t, Trans } from '../../../utils/i18n';
import { ContextMenu } from '../../ContextMenu/ContextMenu';
import { MenuItem } from '../../Menu/MenuItem';
import { Pagination } from '../../Pagination/Pagination';
import { PanelContext, usePanelContext } from '../../PanelChrome';
import { TableCellInspector, TableCellInspectorMode } from '../TableCellInspector';

import { HeaderCell } from './Cells/HeaderCell';
import { RowExpander } from './Cells/RowExpander';
import { TableCellNG } from './Cells/TableCellNG';
import { COLUMN, TABLE } from './constants';
import {
  TableNGProps,
  FilterType,
  TableRow,
  TableSummaryRow,
  ColumnTypes,
  TableColumnResizeActionCallback,
  TableColumn,
  TableFieldOptionsType,
  ScrollPosition,
  CellColors,
} from './types';
import {
  frameToRecords,
  getCellColors,
  getCellHeightCalculator,
  getComparator,
  getDefaultRowHeight,
  getDisplayName,
  getFooterItemNG,
  getFooterStyles,
  getIsNestedTable,
  getRowHeight,
  getTextAlign,
  handleSort,
  MapFrameToGridOptions,
  processNestedTableRows,
  shouldTextOverflow,
} from './utils';

export function TableNG(props: TableNGProps) {
  const {
    cellHeight,
    enablePagination,
    enableVirtualization = true,
    fieldConfig,
    footerOptions,
    height,
    initialSortBy,
    noHeader,
    onCellFilterAdded,
    onColumnResize,
    onSortByChange,
    width,
    data,
    enableSharedCrosshair,
    showTypeIcons,
    replaceVariables,
  } = props;

  const initialSortColumns = useMemo<SortColumn[]>(() => {
    const initialSort = initialSortBy?.map(({ displayName, desc }) => {
      const matchingField = data.fields.find(({ state }) => state?.displayName === displayName);
      const columnKey = matchingField?.name || displayName;

      return {
        columnKey,
        direction: desc ? ('DESC' as const) : ('ASC' as const),
      };
    });
    return initialSort ?? [];
  }, []); // eslint-disable-line react-hooks/exhaustive-deps

  /* ------------------------------- Local state ------------------------------ */
  const [revId, setRevId] = useState(0);
  const [contextMenuProps, setContextMenuProps] = useState<{
    rowIdx?: number;
    value: string;
    mode?: TableCellInspectorMode.code | TableCellInspectorMode.text;
    top?: number;
    left?: number;
  } | null>(null);
  const [isInspecting, setIsInspecting] = useState(false);
  const [isContextMenuOpen, setIsContextMenuOpen] = useState(false);
  const [filter, setFilter] = useState<FilterType>({});
  const [page, setPage] = useState(0);
  // This state will trigger re-render for recalculating row heights
  const [, setResizeTrigger] = useState(0);
  const [, setReadyForRowHeightCalc] = useState(false);
  const [sortColumns, setSortColumns] = useState<readonly SortColumn[]>(initialSortColumns);
  const [expandedRows, setExpandedRows] = useState<number[]>([]);
  const [isNestedTable, setIsNestedTable] = useState(false);
  const scrollPositionRef = useRef<ScrollPosition>({ x: 0, y: 0 });
  const [hasScroll, setHasScroll] = useState(false);

  /* ------------------------------- Local refs ------------------------------- */
  const crossFilterOrder = useRef<string[]>([]);
  const crossFilterRows = useRef<Record<string, TableRow[]>>({});
  const headerCellRefs = useRef<Record<string, HTMLDivElement>>({});
  // TODO: This ref persists sortColumns between renders. setSortColumns is still used to trigger re-render
  const sortColumnsRef = useRef<SortColumn[]>(initialSortColumns);
  const prevProps = useRef(props);
  const calcsRef = useRef<string[]>([]);
  const [paginationWrapperRef, { height: paginationHeight }] = useMeasure<HTMLDivElement>();

  const theme = useTheme2();
  const panelContext = usePanelContext();

  const isFooterVisible = Boolean(footerOptions?.show && footerOptions.reducer?.length);
  const isCountRowsSet = Boolean(
    footerOptions?.countRows &&
      footerOptions.reducer &&
      footerOptions.reducer.length &&
      footerOptions.reducer[0] === ReducerID.count
  );
  const tableRef = useRef<DataGridHandle | null>(null);

  /* --------------------------------- Effects -------------------------------- */
  useEffect(() => {
    // TODO: there is a use case when adding a new column to the table doesn't update the table
    if (
      prevProps.current.data.fields.length !== props.data.fields.length ||
      prevProps.current.fieldConfig?.overrides !== fieldConfig?.overrides ||
      prevProps.current.fieldConfig?.defaults !== fieldConfig?.defaults
    ) {
      setRevId(revId + 1);
    }
    prevProps.current = props;
  }, [props, revId, fieldConfig?.overrides, fieldConfig?.defaults]); // eslint-disable-line react-hooks/exhaustive-deps

  useLayoutEffect(() => {
    if (!isContextMenuOpen) {
      return;
    }

    function onClick(event: MouseEvent) {
      setIsContextMenuOpen(false);
    }

    addEventListener('click', onClick);

    return () => {
      removeEventListener('click', onClick);
    };
  }, [isContextMenuOpen]);

  useEffect(() => {
    const hasNestedFrames = getIsNestedTable(props.data);
    setIsNestedTable(hasNestedFrames);
  }, [props.data]);

  useEffect(() => {
    const el = tableRef.current;
    if (el) {
      const gridElement = el?.element;
      if (gridElement) {
        setHasScroll(
          gridElement.scrollHeight > gridElement.clientHeight || gridElement.scrollWidth > gridElement.clientWidth
        );
      }
    }
  }, []);

  // TODO: this is a hack to force the column width to update when the fieldConfig changes
  const columnWidth = useMemo(() => {
    setRevId(revId + 1);
    return fieldConfig?.defaults?.custom?.width || 'auto';
  }, [fieldConfig]); // eslint-disable-line react-hooks/exhaustive-deps

  const defaultRowHeight = getDefaultRowHeight(theme, cellHeight);
  const defaultLineHeight = theme.typography.body.lineHeight * theme.typography.fontSize;
  const panelPaddingHeight = theme.components.panel.padding * theme.spacing.gridSize * 2;

  /* ------------------------------ Rows & Columns ----------------------------- */
  const rows = useMemo(() => frameToRecords(props.data), [frameToRecords, props.data]); // eslint-disable-line react-hooks/exhaustive-deps

  // Create a map of column key to column type
  const columnTypes = useMemo(
    () => props.data.fields.reduce<ColumnTypes>((acc, field) => ({ ...acc, [getDisplayName(field)]: field.type }), {}),
    [props.data.fields]
  );

  // Create a map of column key to text wrap
  const textWraps = useMemo(
    () =>
      props.data.fields.reduce<{ [key: string]: boolean }>(
        (acc, field) => ({
          ...acc,
          [getDisplayName(field)]: field.config?.custom?.cellOptions?.wrapText ?? false,
        }),
        {}
      ),
    [props.data.fields]
  );

  const textWrap = useMemo(() => Object.values(textWraps).some(Boolean), [textWraps]);
  const styles = useStyles2(getStyles);

  // Create a function to get column widths for text wrapping calculations
  const getColumnWidths = useCallback(() => {
    const widths: Record<string, number> = {};

    // Set default widths from field config if they exist
    props.data.fields.forEach((field) => {
      const displayName = getDisplayName(field);
      const configWidth = field.config?.custom?.width;
      const totalWidth = typeof configWidth === 'number' ? configWidth : COLUMN.DEFAULT_WIDTH;
      // subtract out padding and 1px right border
      const contentWidth = totalWidth - 2 * TABLE.CELL_PADDING - 1;
      widths[displayName] = contentWidth;
    });

    // Measure actual widths if available
    Object.keys(headerCellRefs.current).forEach((key) => {
      const headerCell = headerCellRefs.current[key];

      if (headerCell.offsetWidth > 0) {
        widths[key] = headerCell.offsetWidth;
      }
    });

    return widths;
  }, [props.data.fields]);

  const headersLength = useMemo(() => {
    return props.data.fields.length;
  }, [props.data.fields]);

  const fieldDisplayType = useMemo(() => {
    return props.data.fields.reduce<Record<string, TableCellDisplayMode>>((acc, field) => {
      if (field.config?.custom?.cellOptions?.type) {
        acc[getDisplayName(field)] = field.config.custom.cellOptions.type;
      }
      return acc;
    }, {});
  }, [props.data.fields]);

  // Clean up fieldsData to simplify
  const fieldsData = useMemo(
    () => ({
      headersLength,
      textWraps,
      columnTypes,
      fieldDisplayType,
      columnWidths: getColumnWidths(),
    }),
    [textWraps, columnTypes, getColumnWidths, headersLength, fieldDisplayType]
  );

<<<<<<< HEAD
=======
  const getDisplayedValue = (row: TableRow, key: string) => {
    const field = props.data.fields.find((field) => {
      return getDisplayName(field) === key;
    })!;
    const displayedValue = formattedValueToString(field.display!(row[key]));
    return displayedValue;
  };

>>>>>>> b9cb4451
  // Filter rows
  const filteredRows = useMemo(() => {
    const filterValues = Object.entries(filter);
    if (filterValues.length === 0) {
      // reset cross filter order
      crossFilterOrder.current = [];
      return rows;
    }

    // Helper function to get displayed value
    const getDisplayedValue = (row: TableRow, key: string) => {
      const field = props.data.fields.find((field) => field.name === key)!;
      const displayedValue = formattedValueToString(field.display!(row[key]));
      return displayedValue;
    };

    // Update crossFilterOrder
    const filterKeys = new Set(filterValues.map(([key]) => key));
    filterKeys.forEach((key) => {
      if (!crossFilterOrder.current.includes(key)) {
        // Each time a filter is added or removed, it is always a single filter.
        // When adding a new filter, it is always appended to the end, maintaining the order.
        crossFilterOrder.current.push(key);
      }
    });
    // Remove keys from crossFilterOrder that are no longer present in the current filter values
    crossFilterOrder.current = crossFilterOrder.current.filter((key) => filterKeys.has(key));

    // reset crossFilterRows
    crossFilterRows.current = {};

    // For nested tables, only filter parent rows and keep their children
    if (isNestedTable) {
      return processNestedTableRows(rows, (parents) =>
        parents.filter((row) => {
          for (const [key, value] of filterValues) {
            const displayedValue = getDisplayedValue(row, key);
            if (!value.filteredSet.has(displayedValue)) {
              return false;
            }
            // collect rows for crossFilter
            if (!crossFilterRows.current[key]) {
              crossFilterRows.current[key] = [row];
            } else {
              crossFilterRows.current[key].push(row);
            }
          }
          return true;
        })
      );
    }

    // Regular filtering for non-nested tables
    return rows.filter((row) => {
      for (const [key, value] of filterValues) {
        const displayedValue = getDisplayedValue(row, key);
        if (!value.filteredSet.has(displayedValue)) {
          return false;
        }
        // collect rows for crossFilter
        if (!crossFilterRows.current[key]) {
          crossFilterRows.current[key] = [row];
        } else {
          crossFilterRows.current[key].push(row);
        }
      }
      return true;
    });
  }, [rows, filter, isNestedTable, props.data.fields]);

  // Sort rows
  const sortedRows = useMemo(() => {
    if (sortColumns.length === 0) {
      return filteredRows;
    }

    // Common sort comparator function
    const compareRows = (a: TableRow, b: TableRow): number => {
      let result = 0;
      for (let i = 0; i < sortColumns.length; i++) {
        const { columnKey, direction } = sortColumns[i];
        const compare = getComparator(columnTypes[columnKey]);
        const sortDir = direction === 'ASC' ? 1 : -1;

        result = sortDir * compare(a[columnKey], b[columnKey]);
        if (result !== 0) {
          break;
        }
      }
      return result;
    };

    // Handle nested tables
    if (isNestedTable) {
      return processNestedTableRows(filteredRows, (parents) => [...parents].sort(compareRows));
    }

    // Regular sort for tables without nesting
    return filteredRows.slice().sort((a, b) => compareRows(a, b));
  }, [filteredRows, sortColumns, columnTypes, isNestedTable]);

  // Paginated rows
  // TODO consolidate calculations into pagination wrapper component and only use when needed
  const numRows = sortedRows.length;
  // calculate number of rowsPerPage based on height stack
  let headerCellHeight = TABLE.MAX_CELL_HEIGHT;
  if (noHeader) {
    headerCellHeight = 0;
  } else if (!noHeader && Object.keys(headerCellRefs.current).length > 0) {
    headerCellHeight = headerCellRefs.current[Object.keys(headerCellRefs.current)[0]].getBoundingClientRect().height;
  }
  let rowsPerPage = Math.floor(
    (height - headerCellHeight - TABLE.SCROLL_BAR_WIDTH - paginationHeight - panelPaddingHeight) / defaultRowHeight
  );
  // if footer calcs are on, remove one row per page
  if (isFooterVisible) {
    rowsPerPage -= 1;
  }
  if (rowsPerPage < 1) {
    // avoid 0 or negative rowsPerPage
    rowsPerPage = 1;
  }
  const numberOfPages = Math.ceil(numRows / rowsPerPage);
  if (page > numberOfPages) {
    // resets pagination to end
    setPage(numberOfPages - 1);
  }
  // calculate row range for pagination summary display
  const itemsRangeStart = page * rowsPerPage + 1;
  let displayedEnd = itemsRangeStart + rowsPerPage - 1;
  if (displayedEnd > numRows) {
    displayedEnd = numRows;
  }
  const smallPagination = width < TABLE.PAGINATION_LIMIT;

  const paginatedRows = useMemo(() => {
    const pageOffset = page * rowsPerPage;
    return sortedRows.slice(pageOffset, pageOffset + rowsPerPage);
  }, [rows, sortedRows, page, rowsPerPage]); // eslint-disable-line react-hooks/exhaustive-deps

  useMemo(() => {
    calcsRef.current = props.data.fields.map((field, index) => {
      if (field.state?.calcs) {
        delete field.state?.calcs;
      }
      if (isCountRowsSet) {
        return index === 0 ? `${sortedRows.length}` : '';
      }
      if (index === 0) {
        const footerCalcReducer = footerOptions?.reducer?.[0];
        return footerCalcReducer ? fieldReducers.get(footerCalcReducer).name : '';
      }
      return getFooterItemNG(sortedRows, field, footerOptions);
    });
  }, [sortedRows, props.data.fields, footerOptions, isCountRowsSet]); // eslint-disable-line react-hooks/exhaustive-deps

  const onCellExpand = (rowIdx: number) => {
    if (!expandedRows.includes(rowIdx)) {
      setExpandedRows([...expandedRows, rowIdx]);
    } else {
      setExpandedRows(expandedRows.filter((id) => id !== rowIdx));
    }
    setResizeTrigger((prev) => prev + 1);
  };

  const { ctx, avgCharWidth } = useMemo(() => {
    const font = `${theme.typography.fontSize}px ${theme.typography.fontFamily}`;
    const canvas = document.createElement('canvas');
    const ctx = canvas.getContext('2d')!;
    // set in grafana/data in createTypography.ts
    const letterSpacing = 0.15;

    ctx.letterSpacing = `${letterSpacing}px`;
    ctx.font = font;
    let txt =
      "Lorem Ipsum is simply dummy text of the printing and typesetting industry. Lorem Ipsum has been the industry's standard dummy text ever since the 1500s";
    const txtWidth = ctx.measureText(txt).width;
    const avgCharWidth = txtWidth / txt.length + letterSpacing;

    return {
      ctx,
      font,
      avgCharWidth,
    };
  }, [theme.typography.fontSize, theme.typography.fontFamily]);

  const columns = useMemo(
    () =>
      mapFrameToDataGrid({
        frame: props.data,
        calcsRef,
        options: {
          columnTypes,
          textWraps,
          columnWidth,
          crossFilterOrder,
          crossFilterRows,
          defaultLineHeight,
          defaultRowHeight,
          expandedRows,
          filter,
          headerCellRefs,
          isCountRowsSet,
          onCellFilterAdded,
          ctx,
          onSortByChange,
          rows,
          // INFO: sortedRows is for correct row indexing for cell background coloring
          sortedRows,
          setContextMenuProps,
          setFilter,
          setIsInspecting,
          setSortColumns,
          sortColumnsRef,
          styles,
          theme,
          showTypeIcons,
          replaceVariables,
          ...props,
        },
        handlers: {
          onCellExpand,
          onColumnResize: onColumnResize!,
        },
        // Adjust table width to account for the scroll bar width
        availableWidth: width - (hasScroll ? TABLE.SCROLL_BAR_WIDTH + TABLE.SCROLL_BAR_MARGIN : 0),
      }),
    [props.data, calcsRef, filter, expandedRows, expandedRows.length, footerOptions, width, hasScroll, sortedRows] // eslint-disable-line react-hooks/exhaustive-deps
  );

  // This effect needed to set header cells refs before row height calculation
  useLayoutEffect(() => {
    setReadyForRowHeightCalc(Object.keys(headerCellRefs.current).length > 0);
  }, [columns]);

  const renderMenuItems = () => {
    return (
      <>
        <MenuItem
          label={t('grafana-ui.table.inspect-menu-label', 'Inspect value')}
          onClick={() => {
            setIsInspecting(true);
          }}
          className={styles.menuItem}
        />
      </>
    );
  };

  const cellHeightCalc = useMemo(() => {
    return getCellHeightCalculator(ctx, defaultLineHeight, defaultRowHeight, TABLE.CELL_PADDING);
  }, [ctx, defaultLineHeight, defaultRowHeight]);

  const calculateRowHeight = useCallback(
    (row: TableRow) => {
      // Logic for sub-tables
      if (Number(row.__depth) === 1 && !expandedRows.includes(Number(row.__index))) {
        return 0;
      } else if (Number(row.__depth) === 1 && expandedRows.includes(Number(row.__index))) {
        const headerCount = row?.data?.meta?.custom?.noHeader ? 0 : 1;

        // Ensure we have a minimum height for the nested table even if data is empty
        const rowCount = row.data?.length ?? 0;
        return Math.max(defaultRowHeight, defaultRowHeight * (rowCount + headerCount));
      }
      return getRowHeight(row, cellHeightCalc, avgCharWidth, defaultRowHeight, fieldsData);
    },
    [expandedRows, avgCharWidth, defaultRowHeight, fieldsData, cellHeightCalc]
  );

  const handleScroll = (event: React.UIEvent<HTMLDivElement>) => {
    const target = event.currentTarget;
    scrollPositionRef.current = {
      x: target.scrollLeft,
      y: target.scrollTop,
    };
  };

  // Reset sortColumns when initialSortBy changes
  useEffect(() => {
    if (initialSortColumns.length > 0) {
      setSortColumns(initialSortColumns);
    }
  }, [initialSortColumns]);

  // Restore scroll position after re-renders
  useEffect(() => {
    if (tableRef.current?.element) {
      tableRef.current.element.scrollLeft = scrollPositionRef.current.x;
      tableRef.current.element.scrollTop = scrollPositionRef.current.y;
    }
  }, [revId]);

  return (
    <>
      <DataGrid<TableRow, TableSummaryRow>
        ref={tableRef}
        className={styles.dataGrid}
        // Default to true, overridden to false for testing
        enableVirtualization={enableVirtualization}
        key={`DataGrid${revId}`}
        rows={enablePagination ? paginatedRows : sortedRows}
        columns={columns}
        headerRowHeight={noHeader ? 0 : undefined}
        defaultColumnOptions={{
          sortable: true,
          resizable: true,
        }}
        rowHeight={textWrap || isNestedTable ? calculateRowHeight : defaultRowHeight}
        // TODO: This doesn't follow current table behavior
        style={{ width, height: height - (enablePagination ? paginationHeight : 0) }}
        renderers={{
          renderRow: (key, props) =>
            myRowRenderer(key, props, expandedRows, panelContext, data, enableSharedCrosshair ?? false),
        }}
        onScroll={handleScroll}
        onCellContextMenu={({ row, column }, event) => {
          event.preventGridDefault();
          // Do not show the default context menu
          event.preventDefault();

          const cellValue = row[column.key];
          setContextMenuProps({
            // rowIdx: rows.indexOf(row),
            value: String(cellValue ?? ''),
            top: event.clientY,
            left: event.clientX,
          });
          setIsContextMenuOpen(true);
        }}
        // sorting
        sortColumns={sortColumns}
        // footer
        // TODO figure out exactly how this works - some array needs to be here for it to render regardless of renderSummaryCell()
        bottomSummaryRows={isFooterVisible ? [{}] : undefined}
        onColumnResize={() => {
          // NOTE: This method is called continuously during the column resize drag operation,
          // providing the current column width. There is no separate event for the end of the drag operation.
          if (textWrap) {
            // This is needed only when textWrap is enabled
            // TODO: this is a hack to force rowHeight re-calculation
            setResizeTrigger((prev) => prev + 1);
          }
        }}
      />

      {enablePagination && (
        <div className={styles.paginationContainer} ref={paginationWrapperRef}>
          <Pagination
            className="table-ng-pagination"
            currentPage={page + 1}
            numberOfPages={numberOfPages}
            showSmallVersion={smallPagination}
            onNavigate={(toPage) => {
              setPage(toPage - 1);
            }}
          />
          {!smallPagination && (
            <div className={styles.paginationSummary}>
              <Trans i18nKey="grafana-ui.table.pagination-summary">
                {{ itemsRangeStart }} - {{ displayedEnd }} of {{ numRows }} rows
              </Trans>
            </div>
          )}
        </div>
      )}

      {isContextMenuOpen && (
        <ContextMenu
          x={contextMenuProps?.left || 0}
          y={contextMenuProps?.top || 0}
          renderMenuItems={renderMenuItems}
          focusOnOpen={false}
        />
      )}

      {isInspecting && (
        <TableCellInspector
          mode={contextMenuProps?.mode ?? TableCellInspectorMode.text}
          value={contextMenuProps?.value}
          onDismiss={() => {
            setIsInspecting(false);
            setContextMenuProps(null);
          }}
        />
      )}
    </>
  );
}

export function mapFrameToDataGrid({
  frame,
  calcsRef,
  options,
  handlers,
  availableWidth,
}: {
  frame: DataFrame;
  calcsRef: React.MutableRefObject<string[]>;
  options: MapFrameToGridOptions;
  handlers: { onCellExpand: (rowIdx: number) => void; onColumnResize: TableColumnResizeActionCallback };
  availableWidth: number;
}): TableColumn[] {
  const {
    columnTypes,
    textWraps,
    crossFilterOrder,
    crossFilterRows,
    defaultLineHeight,
    defaultRowHeight,
    expandedRows,
    filter,
    headerCellRefs,
    isCountRowsSet,
    onCellFilterAdded,
    ctx,
    onSortByChange,
    rows,
    sortedRows,
    setContextMenuProps,
    setFilter,
    setIsInspecting,
    setSortColumns,
    sortColumnsRef,
    styles,
    theme,
    timeRange,
    getActions,
    showTypeIcons,
    replaceVariables,
  } = options;
  const { onCellExpand, onColumnResize } = handlers;

  const columns: TableColumn[] = [];
  const hasNestedFrames = getIsNestedTable(frame);

  // If nested frames, add expansion control column
  if (hasNestedFrames) {
    const expanderField: Field = {
      name: '',
      type: FieldType.other,
      config: {},
      values: [],
    };
    columns.push({
      key: 'expanded',
      name: '',
      field: expanderField,
      cellClass: styles.cell,
      colSpan(args) {
        return args.type === 'ROW' && Number(args.row.__depth) === 1 ? frame.fields.length : 1;
      },
      renderCell: ({ row }) => {
        // TODO add TableRow type extension to include row depth and optional data
        if (Number(row.__depth) === 0) {
          const rowIdx = Number(row.__index);
          return (
            <RowExpander
              height={defaultRowHeight}
              onCellExpand={() => onCellExpand(rowIdx)}
              isExpanded={expandedRows.includes(rowIdx)}
            />
          );
        }
        // If it's a child, render entire DataGrid at first column position
        let expandedColumns: TableColumn[] = [];
        let expandedRecords: TableRow[] = [];

        // Type guard to check if data exists as it's optional
        if (row.data) {
          expandedColumns = mapFrameToDataGrid({
            frame: row.data,
            calcsRef,
            options: { ...options },
            handlers: { onCellExpand, onColumnResize },
            availableWidth,
          });
          expandedRecords = frameToRecords(row.data);
        }

        // TODO add renderHeaderCell HeaderCell's here and handle all features
        return (
          <DataGrid<TableRow, TableSummaryRow>
            rows={expandedRecords}
            columns={expandedColumns}
            rowHeight={defaultRowHeight}
            className={styles.dataGrid}
            style={{ height: '100%', overflow: 'visible', marginLeft: COLUMN.EXPANDER_WIDTH - 1 }}
            headerRowHeight={row.data?.meta?.custom?.noHeader ? 0 : undefined}
          />
        );
      },
      width: COLUMN.EXPANDER_WIDTH,
      minWidth: COLUMN.EXPANDER_WIDTH,
    });

    availableWidth -= COLUMN.EXPANDER_WIDTH;
  }

  // Row background color function
  let rowBg: Function | undefined = undefined;
  for (const field of frame.fields) {
    const fieldOptions = field.config.custom;
    const cellOptionsExist = fieldOptions !== undefined && fieldOptions.cellOptions !== undefined;

    if (
      cellOptionsExist &&
      fieldOptions.cellOptions.type === TableCellDisplayMode.ColorBackground &&
      fieldOptions.cellOptions.applyToRow
    ) {
      rowBg = (rowIndex: number): CellColors => {
        const display = field.display!(field.values[rowIndex]);
        const colors = getCellColors(theme, fieldOptions.cellOptions, display);
        return colors;
      };
    }
  }

  let fieldCountWithoutWidth = 0;
  frame.fields.map((field, fieldIndex) => {
    if (field.type === FieldType.nestedFrames || field.config.custom?.hidden) {
      // Don't render nestedFrames type field
      return;
    }
    const fieldTableOptions: TableFieldOptionsType = field.config.custom || {};
    const key = getDisplayName(field);
    const justifyColumnContent = getTextAlign(field);
    const footerStyles = getFooterStyles(justifyColumnContent);

    // current/old table width logic calculations
    if (fieldTableOptions.width) {
      availableWidth -= fieldTableOptions.width;
    } else {
      fieldCountWithoutWidth++;
    }

    // Add a column for each field
    columns.push({
      key,
      name: field.name,
      field,
      cellClass: textWraps[getDisplayName(field)] ? styles.cellWrapped : styles.cell,
      renderCell: (props: RenderCellProps<TableRow, TableSummaryRow>): JSX.Element => {
        const { row, rowIdx } = props;
        const cellType = field.config?.custom?.cellOptions?.type ?? TableCellDisplayMode.Auto;
        const value = row[key];
        // Cell level rendering here
        return (
          <TableCellNG
            frame={frame}
            key={key}
            value={value}
            field={field}
            theme={theme}
            timeRange={timeRange ?? getDefaultTimeRange()}
            height={defaultRowHeight}
            justifyContent={justifyColumnContent}
            rowIdx={
              sortedRows[rowIdx] && sortedRows[rowIdx].__index !== undefined ? sortedRows[rowIdx].__index : rowIdx
            }
            shouldTextOverflow={() =>
              shouldTextOverflow(
                key,
                row,
                columnTypes,
                headerCellRefs,
                ctx,
                defaultLineHeight,
                defaultRowHeight,
                TABLE.CELL_PADDING,
                textWraps[getDisplayName(field)],
                field,
                cellType
              )
            }
            setIsInspecting={setIsInspecting}
            setContextMenuProps={setContextMenuProps}
            getActions={getActions}
            rowBg={rowBg}
            onCellFilterAdded={onCellFilterAdded}
            replaceVariables={replaceVariables}
          />
        );
      },
      renderSummaryCell: () => {
        if (isCountRowsSet && fieldIndex === 0) {
          return (
            <div style={{ display: 'flex', justifyContent: 'space-between' }}>
              <span>
                <Trans i18nKey="grafana-ui.table.count">Count</Trans>
              </span>
              <span>{calcsRef.current[fieldIndex]}</span>
            </div>
          );
        }
        return <div className={footerStyles.footerCell}>{calcsRef.current[fieldIndex]}</div>;
      },
      renderHeaderCell: ({ column, sortDirection }): JSX.Element => (
        <HeaderCell
          column={column}
          rows={rows}
          field={field}
          onSort={(columnKey, direction, isMultiSort) => {
            handleSort(columnKey, direction, isMultiSort, setSortColumns, sortColumnsRef);

            // Update panel context with the new sort order
            if (onSortByChange) {
              const sortByFields = sortColumnsRef.current.map(({ columnKey, direction }) => ({
                displayName: columnKey,
                desc: direction === 'DESC',
              }));
              onSortByChange(sortByFields);
            }
          }}
          direction={sortDirection}
          justifyContent={justifyColumnContent}
          filter={filter}
          setFilter={setFilter}
          onColumnResize={onColumnResize}
          headerCellRefs={headerCellRefs}
          crossFilterOrder={crossFilterOrder}
          crossFilterRows={crossFilterRows}
          showTypeIcons={showTypeIcons}
        />
      ),
      width: fieldTableOptions.width,
      minWidth: fieldTableOptions.minWidth || COLUMN.DEFAULT_WIDTH,
    });
  });

  // set columns that are at minimum width
  let sharedWidth = availableWidth / fieldCountWithoutWidth;
  for (let i = fieldCountWithoutWidth; i > 0; i--) {
    for (const column of columns) {
      if (!column.width && column.minWidth! > sharedWidth) {
        column.width = column.minWidth;
        availableWidth -= column.width!;
        fieldCountWithoutWidth -= 1;
        sharedWidth = availableWidth / fieldCountWithoutWidth;
      }
    }
  }

  // divide up the rest of the space
  for (const column of columns) {
    if (!column.width) {
      column.width = sharedWidth;
    }
    column.minWidth = COLUMN.MIN_WIDTH;
  }

  return columns;
}

export function myRowRenderer(
  key: React.Key,
  props: RenderRowProps<TableRow, TableSummaryRow>,
  expandedRows: number[],
  panelContext: PanelContext,
  data: DataFrame,
  enableSharedCrosshair: boolean
): React.ReactNode {
  // Let's render row level things here!
  // i.e. we can look at row styles and such here
  const { row } = props;
  const rowIdx = Number(row.__index);
  const isExpanded = expandedRows.includes(rowIdx);

  // Don't render non expanded child rows
  if (Number(row.__depth) === 1 && !isExpanded) {
    return null;
  }

  // Add aria-expanded to parent rows that have nested data
  if (row.data) {
    return <Row key={key} {...props} aria-expanded={isExpanded} />;
  }

  return (
    <Row
      key={key}
      {...props}
      onMouseEnter={() => onRowHover(rowIdx, panelContext, data, enableSharedCrosshair)}
      onMouseLeave={() => onRowLeave(panelContext, enableSharedCrosshair)}
    />
  );
}

export function onRowHover(idx: number, panelContext: PanelContext, frame: DataFrame, enableSharedCrosshair: boolean) {
  if (!enableSharedCrosshair) {
    return;
  }

  const timeField: Field = frame!.fields.find((f) => f.type === FieldType.time)!;

  if (!timeField) {
    return;
  }

  panelContext.eventBus.publish(
    new DataHoverEvent({
      point: {
        time: timeField.values[idx],
      },
    })
  );
}

export function onRowLeave(panelContext: PanelContext, enableSharedCrosshair: boolean) {
  if (!enableSharedCrosshair) {
    return;
  }

  panelContext.eventBus.publish(new DataHoverClearEvent());
}

const getStyles = (theme: GrafanaTheme2) => ({
  dataGrid: css({
    '--rdg-background-color': theme.colors.background.primary,
    '--rdg-header-background-color': theme.colors.background.primary,
    '--rdg-border-color': 'transparent',
    '--rdg-color': theme.colors.text.primary,
    '&:hover': {
      '--rdg-row-hover-background-color': theme.colors.emphasize(theme.colors.action.hover, 0.6),
    },

    // If we rely solely on borderInlineEnd which is added from data grid, we
    // get a small gap where the gridCell borders meet the column header borders.
    // To avoid this, we can unset borderInlineEnd and set borderRight instead.
    '.rdg-cell': {
      borderInlineEnd: 'unset',
      borderRight: `1px solid ${theme.colors.border.medium}`,

      '&:last-child': {
        borderRight: 'none',
      },
    },

    '.rdg-summary-row': {
      backgroundColor: theme.colors.background.primary,
      '--rdg-summary-border-color': theme.colors.border.medium,

      '.rdg-cell': {
        // Prevent collisions with custom cell components
        zIndex: 2,
        borderRight: 'none',
      },
    },

    // Due to stylistic choices, we do not want borders on the column headers
    // other than the bottom border.
    'div[role=columnheader]': {
      borderBottom: `1px solid ${theme.colors.border.medium}`,
      borderInlineEnd: 'unset',

      '.r1y6ywlx7-0-0-beta-46': {
        '&:hover': {
          borderRight: `3px solid ${theme.colors.text.link}`,
        },
      },
    },

    '::-webkit-scrollbar': {
      width: TABLE.SCROLL_BAR_WIDTH,
      height: TABLE.SCROLL_BAR_WIDTH,
    },
    '::-webkit-scrollbar-thumb': {
      backgroundColor: 'rgba(204, 204, 220, 0.16)',
      // eslint-disable-next-line @grafana/no-border-radius-literal
      borderRadius: '4px',
    },
    '::-webkit-scrollbar-track': {
      background: 'transparent',
    },
    '::-webkit-scrollbar-corner': {
      backgroundColor: 'transparent',
    },
  }),
  menuItem: css({
    maxWidth: '200px',
  }),
  cell: css({
    '--rdg-border-color': theme.colors.border.medium,
    borderLeft: 'none',
    whiteSpace: 'nowrap',
    wordWrap: 'break-word',
    overflow: 'hidden',
    textOverflow: 'ellipsis',

    // Reset default cell styles for custom cell component styling
    paddingInline: '0',
  }),
  cellWrapped: css({
    '--rdg-border-color': theme.colors.border.medium,
    borderLeft: 'none',
    whiteSpace: 'pre-line',
    wordWrap: 'break-word',
    overflow: 'hidden',
    textOverflow: 'ellipsis',

    // Reset default cell styles for custom cell component styling
    paddingInline: '0',
  }),
  paginationContainer: css({
    alignItems: 'center',
    display: 'flex',
    justifyContent: 'center',
    marginTop: '8px',
    width: '100%',
  }),
  paginationSummary: css({
    color: theme.colors.text.secondary,
    fontSize: theme.typography.bodySmall.fontSize,
    display: 'flex',
    justifyContent: 'flex-end',
    padding: theme.spacing(0, 1, 0, 2),
  }),
});<|MERGE_RESOLUTION|>--- conflicted
+++ resolved
@@ -269,17 +269,6 @@
     [textWraps, columnTypes, getColumnWidths, headersLength, fieldDisplayType]
   );
 
-<<<<<<< HEAD
-=======
-  const getDisplayedValue = (row: TableRow, key: string) => {
-    const field = props.data.fields.find((field) => {
-      return getDisplayName(field) === key;
-    })!;
-    const displayedValue = formattedValueToString(field.display!(row[key]));
-    return displayedValue;
-  };
-
->>>>>>> b9cb4451
   // Filter rows
   const filteredRows = useMemo(() => {
     const filterValues = Object.entries(filter);
