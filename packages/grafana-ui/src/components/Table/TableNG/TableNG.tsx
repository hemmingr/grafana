import 'react-data-grid/lib/styles.css';
import { css } from '@emotion/css';
import { Property } from 'csstype';
import React, { useMemo, useState, useLayoutEffect, useCallback, useRef, useEffect } from 'react';
import DataGrid, { Column, RenderRowProps, Row, SortColumn, SortDirection } from 'react-data-grid';

import {
  DataFrame,
  Field,
  fieldReducers,
  FieldType,
  formattedValueToString,
  GrafanaTheme2,
  ReducerID,
} from '@grafana/data';
import { TableCellHeight } from '@grafana/schema';

import { useStyles2, useTheme2 } from '../../../themes';
import { ContextMenu } from '../../ContextMenu/ContextMenu';
import { Icon } from '../../Icon/Icon';
import { MenuItem } from '../../Menu/MenuItem';
import { TableCellInspector, TableCellInspectorMode } from '../TableCellInspector';
import { TableNGProps } from '../types';
import { getTextAlign } from '../utils';

<<<<<<< HEAD
import { getFooterValue } from './Cells/FooterCell';
import { RowExpander } from './Cells/RowExpander';
=======
>>>>>>> 5b5574ac
import { TableCellNG } from './Cells/TableCellNG';
import { Filter } from './Filter/Filter';
import { getRowHeight, shouldTextOverflow, getFooterItemNG } from './utils';

const DEFAULT_CELL_PADDING = 6;
const COLUMN_MIN_WIDTH = 150;
const EXPANDER_WIDTH = 50;

type TableRow = Record<string, unknown>;

interface TableColumn extends Column<TableRow> {
  key: string;
  name: string;
  field: Field;
}

interface HeaderCellProps {
  column: Column<any>;
  field: Field;
  onSort: (columnKey: string, direction: SortDirection) => void;
  direction: SortDirection | undefined;
  justifyContent?: Property.JustifyContent;
}

export type FilterType = {
  [key: string]: {
    filteredSet: Set<string>;
  };
};

export function TableNG(props: TableNGProps) {
  const { height, width, timeRange, cellHeight, noHeader, fieldConfig, footerOptions } = props;

  const textWrap = fieldConfig?.defaults?.custom?.cellOptions.wrapText ?? false;
  const filterable = fieldConfig?.defaults?.custom?.filterable ?? false;

  const theme = useTheme2();
  const styles = useStyles2(getStyles, textWrap);

  const isCountRowsSet = Boolean(
    footerOptions?.countRows &&
      footerOptions.reducer &&
      footerOptions.reducer.length &&
      footerOptions.reducer[0] === ReducerID.count
  );

  // TODO: this is a hack to force the column width to update when the fieldConfig changes
  const [revId, setRevId] = useState(0);
  const columnWidth = useMemo(() => {
    setRevId(revId + 1);
    return fieldConfig?.defaults?.custom?.width || 'auto';
  }, [fieldConfig]); // eslint-disable-line react-hooks/exhaustive-deps
  const columnMinWidth = fieldConfig?.defaults?.custom?.minWidth || COLUMN_MIN_WIDTH;

  const prevProps = useRef(props);
  useEffect(() => {
    // TODO: there is a usecase when adding a new column to the table doesn't update the table
    if (prevProps.current.data.fields.length !== props.data.fields.length) {
      setRevId(revId + 1);
    }
    prevProps.current = props;
  }, [props.data]); // eslint-disable-line react-hooks/exhaustive-deps

  const [contextMenuProps, setContextMenuProps] = useState<{
    rowIdx: number;
    value: string;
    top: number;
    left: number;
  } | null>(null);
  const [isInspecting, setIsInspecting] = useState(false);
  const [isContextMenuOpen, setIsContextMenuOpen] = useState(false);
  const [filter, setFilter] = useState<FilterType>({});

  const headerCellRefs = useRef<Record<string, HTMLDivElement>>({});
  const [, setReadyForRowHeightCalc] = useState(false);

  // This state will trigger re-render for recalculating row heights
  const [, setResizeTrigger] = useState(0);

  // Create off-screen canvas for measuring rows for virtualized rendering
  // This line is like this because Jest doesn't have OffscreenCanvas mocked
  // nor is it a part of the jest-canvas-mock package
  let osContext = null;
  if (window.OffscreenCanvas !== undefined) {
    // The canvas size is defined arbitrarily
    // As we never actually visualize rendered content
    // from the offscreen canvas, only perform text measurements
    osContext = new OffscreenCanvas(256, 1024).getContext('2d');
  }

  // Set font property using theme info
  // This will make text measurement accurate
  if (osContext !== undefined && osContext !== null) {
    osContext.font = `${theme.typography.fontSize}px ${theme.typography.body.fontFamily}`;
  }

  useLayoutEffect(() => {
    if (!isContextMenuOpen) {
      return;
    }

    function onClick(event: MouseEvent) {
      setIsContextMenuOpen(false);
    }

    addEventListener('click', onClick);

    return () => {
      removeEventListener('click', onClick);
    };
  }, [isContextMenuOpen]);

  const [sortColumns, setSortColumns] = useState<readonly SortColumn[]>([]);
  const [expandedRows, setExpandedRows] = useState<number[]>([]);

  function getDefaultRowHeight(): number {
    const bodyFontSize = theme.typography.fontSize;
    const lineHeight = theme.typography.body.lineHeight;

    switch (cellHeight) {
      case TableCellHeight.Sm:
        return 36;
      case TableCellHeight.Md:
        return 42;
      case TableCellHeight.Lg:
        return 48;
    }

    return DEFAULT_CELL_PADDING * 2 + bodyFontSize * lineHeight;
  }
  const defaultRowHeight = getDefaultRowHeight();
  const defaultLineHeight = theme.typography.body.lineHeight * theme.typography.fontSize;

  const HeaderCell: React.FC<HeaderCellProps> = ({ column, field, onSort, direction, justifyContent }) => {
    const headerRef = useRef(null);

    let isColumnFilterable = filterable;
    if (field.config.custom.filterable !== filterable) {
      isColumnFilterable = field.config.custom.filterable || false;
    }
    // we have to remove/reset the filter if the column is not filterable
    if (!isColumnFilterable && filter[field.name]) {
      setFilter((filter: FilterType) => {
        const newFilter = { ...filter };
        delete newFilter[field.name];
        return newFilter;
      });
    }

    const handleSort = () => {
      onSort(column.key as string, direction === 'ASC' ? 'DESC' : 'ASC');
    };

    useLayoutEffect(() => {
      if (headerRef.current) {
        headerCellRefs.current[column.key] = headerRef.current;
      }
    }, [headerRef, column.key]);

    return (
      <div ref={headerRef} style={{ display: 'flex', justifyContent }}>
        <button className={styles.headerCellLabel} onClick={handleSort}>
          <div>{column.name}</div>
          {direction &&
            (direction === 'ASC' ? (
              <Icon name="arrow-up" size="lg" className={styles.sortIcon} />
            ) : (
              <Icon name="arrow-down" size="lg" className={styles.sortIcon} />
            ))}
        </button>

        {isColumnFilterable && (
          <Filter name={column.key} rows={rows} filter={filter} setFilter={setFilter} field={field} />
        )}
      </div>
    );
  };

  const handleSort = (columnKey: string, direction: SortDirection) => {
    let currentSortColumn: SortColumn | undefined;

    const updatedSortColumns = sortColumns.filter((column) => {
      const isCurrentColumn = column.columnKey === columnKey;
      if (isCurrentColumn) {
        currentSortColumn = column;
      }
      return !isCurrentColumn;
    });

    // sorted column exists and is descending -> remove it to reset sorting
    if (currentSortColumn && currentSortColumn.direction === 'DESC') {
      setSortColumns(updatedSortColumns);
    } else {
      // new sort column or changed direction
      setSortColumns([...updatedSortColumns, { columnKey, direction }]);
    }
  };

<<<<<<< HEAD
  const mapFrameToDataGrid = (main: DataFrame, subTable?: boolean) => {
    const columns: TableColumn[] = [];
=======
  const frameToRecords = useCallback((frame: DataFrame): Array<Record<string, string>> => {
    const fnBody = `
      const rows = Array(frame.length);
      const values = frame.fields.map(f => f.values);

      for (let i = 0; i < frame.length; i++) {
        rows[i] = {index: i, ${frame.fields.map((field, fieldIdx) => `${JSON.stringify(field.name)}: values[${fieldIdx}][i]`).join(',')}};
      }
>>>>>>> 5b5574ac

      return rows;
    `;

    const convert = new Function('frame', fnBody);

    const records = convert(frame);

    return records;
  }, []);

  const mapFrameToDataGrid = (main: DataFrame, calcsRef: React.MutableRefObject<string[]>) => {
    const columns: TableColumn[] = [];

    // Check for nestedFrames
    const nestedDataField = main.fields.find((f) => f.type === FieldType.nestedFrames);
    const hasNestedData = nestedDataField !== undefined;

    // If nested frames, add expansion control column
    if (hasNestedData) {
      const expanderField: Field = {
        name: '',
        type: FieldType.other,
        config: {},
        values: [],
      };
      columns.push({
        key: 'expanded',
        name: '',
        field: expanderField,
        cellClass: styles.cell,
        colSpan(args) {
          return args.type === 'ROW' && args.row.____type === 'child' ? main.fields.length : 1;
        },
        renderCell: ({ row }) => {
          // TODO add TableRow type extension to include row type enum and optional data
          if (row.____type === 'parent') {
            const rowIdx = Number(row.index);
            return (
              <RowExpander
                height={defaultRowHeight}
                onCellExpand={() => {
                  if (!expandedRows.includes(rowIdx)) {
                    setExpandedRows([...expandedRows, rowIdx]);
                  } else {
                    const currentExpandedRows = expandedRows;
                    const indexToRemove = currentExpandedRows.indexOf(rowIdx);
                    if (indexToRemove > -1) {
                      currentExpandedRows.splice(indexToRemove, 1);
                      setExpandedRows(currentExpandedRows);
                    }
                  }
                  setResizeTrigger((prev) => prev + 1);
                }}
                isExpanded={expandedRows.includes(rowIdx)}
              />
            );
          }
          // If it's a child, render entire DataGrid at first column position
          let expandedColumns: TableColumn[] = [];
          let expandedRecords: Array<Record<string, string>> = [];
          expandedColumns = mapFrameToDataGrid(row.data, true);
          expandedRecords = frameToRecords(row.data);
          return <DataGrid rows={expandedRecords} columns={expandedColumns} rowHeight={defaultRowHeight} />;
        },
        width: EXPANDER_WIDTH,
        minWidth: EXPANDER_WIDTH,
      });
    }

    main.fields.map((field, fieldIndex) => {
<<<<<<< HEAD
      if (field.type === FieldType.nestedFrames) {
        // Don't render nestedFrames type field
        return;
      }
      filterFields.push({ id: fieldIndex.toString(), field });
=======
>>>>>>> 5b5574ac
      const key = field.name;

      const justifyColumnContent = getTextAlign(field);
      const footerStyles = getFooterStyles(justifyColumnContent);

      // Add a column for each field
      columns.push({
        key,
        name: field.name,
        field,
        cellClass: styles.cell,
        renderCell: subTable
          ? undefined
          : (props: any) => {
              const { row, rowIdx } = props;
              const value = row[key];
              // Cell level rendering here
              return (
                <TableCellNG
                  key={key}
                  value={value}
                  field={field}
                  theme={theme}
                  timeRange={timeRange}
                  height={defaultRowHeight}
                  justifyContent={justifyColumnContent}
                  rowIdx={rowIdx}
                  shouldTextOverflow={() =>
                    shouldTextOverflow(
                      key,
                      row,
                      columnTypes,
                      headerCellRefs,
                      osContext,
                      defaultLineHeight,
                      defaultRowHeight,
                      DEFAULT_CELL_PADDING,
                      textWrap
                    )
                  }
                />
              );
            },
        ...(footerOptions?.show && {
          renderSummaryCell() {
            return <div className={footerStyles.footerCell}>{calcsRef.current[fieldIndex]}</div>;
          },
        }),
        renderHeaderCell: ({ column, sortDirection }) => (
          <HeaderCell
            column={column}
            field={field}
            onSort={handleSort}
            direction={sortDirection}
            justifyContent={justifyColumnContent}
          />
        ),
        // TODO these anys are making me sad
        width: field.config?.custom?.width ?? columnWidth,
        minWidth: field.config?.custom?.minWidth ?? columnMinWidth,
      });
    });

<<<<<<< HEAD
    if (footerOptions?.show && footerOptions.reducer.length > 0) {
      if (footerOptions.countRows) {
        footerItems = ['Count', rows.length.toString()];
      } else {
        footerItems = getFooterItems(filterFields, allValues, footerOptions, theme);
      }
    }
    return columns;
  };

  function myRowRenderer(key: React.Key, props: RenderRowProps<TableRow>): React.ReactNode {
    // Let's render row level things here!
    // i.e. we can look at row styles and such here
    const { row } = props;
    // Don't render non expanded child rows
    if (row.____type === 'child' && !expandedRows.includes(Number(row.index))) {
      return null;
    }
    return <Row key={key} {...props} />;
  }

  // TODO update record type to include type without possible clash
  // TODO probably need to use something other than index here
  const frameToRecords = useCallback((frame: DataFrame): Array<Record<string, string>> => {
    const fnBody = `
      const rows = Array(frame.length);
      const values = frame.fields.map(f => f.values);

      let rowCount = 0;
      for (let i = 0; i < frame.length; i++) {
        rows[rowCount] = {____type: 'parent', index: i, ${frame.fields.map((field, fieldIdx) => `${JSON.stringify(field.name)}: values[${fieldIdx}][i]`).join(',')}};
        rowCount += 1;
        if (rows[rowCount-1]['Nested frames']){
          const childFrame = rows[rowCount-1]['Nested frames'];
          rows[rowCount] = {____type: 'child', index: i, data: childFrame[0]}
          rowCount += 1;
        }
      }

      return rows;
    `;

    const convert = new Function('frame', fnBody);

    const records = convert(frame);

    return records;
  }, []);

  const columns = mapFrameToDataGrid(props.data);

  useLayoutEffect(() => {
    setReadyForRowHeightCalc(Object.keys(headerCellRefs.current).length > 0);
  }, [columns]);

=======
    return columns;
  };

>>>>>>> 5b5574ac
  const rows = useMemo(() => frameToRecords(props.data), [frameToRecords, props.data]);

  // Create a map of column key to column type
  const columnTypes = useMemo(() => {
    return props.data.fields.reduce(
      (acc, field) => {
        acc[field.name] = field.type;
        return acc;
      },
      {} as { [key: string]: string }
    );
  }, [props.data.fields]);

  // Sort rows
  const sortedRows = useMemo(() => {
    if (sortColumns.length === 0) {
      return rows;
    }

    return [...rows].sort((a, b) => {
      for (const sort of sortColumns) {
        const { columnKey, direction } = sort;
        const comparator = getComparator(columnTypes[columnKey]);
        const compResult = comparator(a[columnKey], b[columnKey]);
        if (compResult !== 0) {
          return direction === 'ASC' ? compResult : -compResult;
        }
      }
      return 0; // false
    });
  }, [rows, sortColumns, columnTypes]);

  // Filter rows
  const filteredRows = useMemo(() => {
    const filterValues = Object.entries(filter);

    if (filterValues.length === 0) {
      return sortedRows;
    }

    return sortedRows.filter((row) => {
      for (const [key, value] of filterValues) {
        const field = props.data.fields.find((field) => field.name === key)!;
        const displayedValue = formattedValueToString(field.display!(row[key]));
        if (!value.filteredSet.has(displayedValue)) {
          return false;
        }
      }
      return true;
    });
  }, [rows, filter, sortedRows, props.data.fields]); // eslint-disable-line react-hooks/exhaustive-deps

  const calcsRef = useRef<string[]>([]);
  useMemo(() => {
    calcsRef.current = props.data.fields.map((field, index) => {
      if (field.state?.calcs) {
        delete field.state?.calcs;
      }
      if (isCountRowsSet) {
        return index === 0 ? `Count: ${filteredRows.length}` : '';
      }
      if (index === 0) {
        return footerOptions ? fieldReducers.get(footerOptions.reducer[0]).name : '';
      }
      return getFooterItemNG(filteredRows, field, footerOptions);
    });
  }, [filteredRows, props.data.fields, footerOptions, isCountRowsSet]); // eslint-disable-line react-hooks/exhaustive-deps

  const columns = useMemo(() => mapFrameToDataGrid(props.data, calcsRef), [props.data, calcsRef]); // eslint-disable-line react-hooks/exhaustive-deps

  // This effect needed to set header cells refs before row height calculation
  useLayoutEffect(() => {
    setReadyForRowHeightCalc(Object.keys(headerCellRefs.current).length > 0);
  }, [columns]);

  const renderMenuItems = () => {
    return (
      <>
        <MenuItem
          label="Inspect value"
          onClick={() => {
            setIsInspecting(true);
          }}
          className={styles.menuItem}
        />
      </>
    );
  };

  // Return the data grid
  return (
    <>
      <DataGrid
        key={`DataGrid${revId}`}
        rows={filteredRows}
        columns={columns}
        headerRowHeight={noHeader ? 0 : undefined}
        defaultColumnOptions={{
          sortable: true,
          resizable: true,
        }}
        rowHeight={(row) => {
          if (row.____type === 'child' && !expandedRows.includes(Number(row.index))) {
            return 0;
          } else if (row.____type === 'child' && expandedRows.includes(Number(row.index))) {
            return defaultRowHeight * (row.data.length + 1); // TODO this probably isn't very robust
          }
          return getRowHeight(
            row,
            columnTypes,
            headerCellRefs,
            osContext,
            defaultLineHeight,
            defaultRowHeight,
            DEFAULT_CELL_PADDING,
            textWrap
          );
        }}
        // TODO: This doesn't follow current table behavior
        style={{ width, height }}
        renderers={{ renderRow: myRowRenderer }}
        onCellContextMenu={({ row, column }, event) => {
          event.preventGridDefault();
          // Do not show the default context menu
          event.preventDefault();
          setContextMenuProps({
            rowIdx: rows.indexOf(row),
            value: row[column.key],
            top: event.clientY,
            left: event.clientX,
          });
          setIsContextMenuOpen(true);
        }}
        // sorting
        sortColumns={sortColumns}
        // footer
        // TODO figure out exactly how this works - some array needs to be here for it to render regardless of renderSummaryCell()
        bottomSummaryRows={footerOptions?.show && footerOptions.reducer.length ? [{}] : undefined}
        onColumnResize={() => {
          // TODO: this is a hack to force rowHeight re-calculation
          if (textWrap) {
            // This is needed only when textWrap is enabled
            setResizeTrigger((prev) => prev + 1);
          }
        }}
      />

      {isContextMenuOpen && (
        <ContextMenu
          x={contextMenuProps?.left || 0}
          y={contextMenuProps?.top || 0}
          renderMenuItems={renderMenuItems}
          focusOnOpen={false}
        />
      )}

      {isInspecting && (
        <TableCellInspector
          mode={TableCellInspectorMode.text}
          value={contextMenuProps?.value}
          onDismiss={() => {
            setIsInspecting(false);
            setContextMenuProps(null);
          }}
        />
      )}
    </>
  );
}

type Comparator = (a: any, b: any) => number;

function getComparator(sortColumnType: string): Comparator {
  switch (sortColumnType) {
    case FieldType.time:
    case FieldType.number:
    case FieldType.boolean:
      return (a, b) => a - b;
    case FieldType.string:
    case FieldType.enum:
    default:
      return (a, b) => String(a).localeCompare(String(b), undefined, { sensitivity: 'base' });
  }
}

const getStyles = (theme: GrafanaTheme2, textWrap: boolean) => ({
  menuItem: css({
    maxWidth: '200px',
  }),
  headerCellLabel: css({
    border: 'none',
    padding: 0,
    background: 'inherit',
    cursor: 'pointer',
    whiteSpace: 'nowrap',
    overflow: 'hidden',
    textOverflow: 'ellipsis',
    fontWeight: theme.typography.fontWeightMedium,
    display: 'flex',
    alignItems: 'center',
    marginRight: theme.spacing(0.5),

    '&:hover': {
      textDecoration: 'underline',
      color: theme.colors.text.link,
    },
  }),
  sortIcon: css({
    marginLeft: theme.spacing(0.5),
  }),
  cell: css({
    whiteSpace: `${textWrap ? 'break-spaces' : 'nowrap'}`,
    wordWrap: 'break-word',
    overflow: 'hidden',
    textOverflow: 'ellipsis',
  }),
});

const getFooterStyles = (justifyContent: Property.JustifyContent) => ({
  footerCell: css({
    display: 'flex',
    justifyContent: justifyContent || 'space-between',
  }),
});<|MERGE_RESOLUTION|>--- conflicted
+++ resolved
@@ -23,11 +23,7 @@
 import { TableNGProps } from '../types';
 import { getTextAlign } from '../utils';
 
-<<<<<<< HEAD
-import { getFooterValue } from './Cells/FooterCell';
 import { RowExpander } from './Cells/RowExpander';
-=======
->>>>>>> 5b5574ac
 import { TableCellNG } from './Cells/TableCellNG';
 import { Filter } from './Filter/Filter';
 import { getRowHeight, shouldTextOverflow, getFooterItemNG } from './utils';
@@ -226,20 +222,21 @@
     }
   };
 
-<<<<<<< HEAD
-  const mapFrameToDataGrid = (main: DataFrame, subTable?: boolean) => {
-    const columns: TableColumn[] = [];
-=======
   const frameToRecords = useCallback((frame: DataFrame): Array<Record<string, string>> => {
     const fnBody = `
       const rows = Array(frame.length);
       const values = frame.fields.map(f => f.values);
-
+      let rowCount = 0;
       for (let i = 0; i < frame.length; i++) {
         rows[i] = {index: i, ${frame.fields.map((field, fieldIdx) => `${JSON.stringify(field.name)}: values[${fieldIdx}][i]`).join(',')}};
-      }
->>>>>>> 5b5574ac
-
+        rows[rowCount] = {____type: 'parent', index: i, ${frame.fields.map((field, fieldIdx) => `${JSON.stringify(field.name)}: values[${fieldIdx}][i]`).join(',')}};
+        rowCount += 1;
+        if (rows[rowCount-1]['Nested frames']){
+          const childFrame = rows[rowCount-1]['Nested frames'];
+          rows[rowCount] = {____type: 'child', index: i, data: childFrame[0]}
+          rowCount += 1;
+        }
+      }
       return rows;
     `;
 
@@ -250,7 +247,7 @@
     return records;
   }, []);
 
-  const mapFrameToDataGrid = (main: DataFrame, calcsRef: React.MutableRefObject<string[]>) => {
+  const mapFrameToDataGrid = (main: DataFrame, calcsRef: React.MutableRefObject<string[]>, subTable?: boolean) => {
     const columns: TableColumn[] = [];
 
     // Check for nestedFrames
@@ -310,14 +307,10 @@
     }
 
     main.fields.map((field, fieldIndex) => {
-<<<<<<< HEAD
       if (field.type === FieldType.nestedFrames) {
         // Don't render nestedFrames type field
         return;
       }
-      filterFields.push({ id: fieldIndex.toString(), field });
-=======
->>>>>>> 5b5574ac
       const key = field.name;
 
       const justifyColumnContent = getTextAlign(field);
@@ -381,14 +374,6 @@
       });
     });
 
-<<<<<<< HEAD
-    if (footerOptions?.show && footerOptions.reducer.length > 0) {
-      if (footerOptions.countRows) {
-        footerItems = ['Count', rows.length.toString()];
-      } else {
-        footerItems = getFooterItems(filterFields, allValues, footerOptions, theme);
-      }
-    }
     return columns;
   };
 
@@ -403,45 +388,6 @@
     return <Row key={key} {...props} />;
   }
 
-  // TODO update record type to include type without possible clash
-  // TODO probably need to use something other than index here
-  const frameToRecords = useCallback((frame: DataFrame): Array<Record<string, string>> => {
-    const fnBody = `
-      const rows = Array(frame.length);
-      const values = frame.fields.map(f => f.values);
-
-      let rowCount = 0;
-      for (let i = 0; i < frame.length; i++) {
-        rows[rowCount] = {____type: 'parent', index: i, ${frame.fields.map((field, fieldIdx) => `${JSON.stringify(field.name)}: values[${fieldIdx}][i]`).join(',')}};
-        rowCount += 1;
-        if (rows[rowCount-1]['Nested frames']){
-          const childFrame = rows[rowCount-1]['Nested frames'];
-          rows[rowCount] = {____type: 'child', index: i, data: childFrame[0]}
-          rowCount += 1;
-        }
-      }
-
-      return rows;
-    `;
-
-    const convert = new Function('frame', fnBody);
-
-    const records = convert(frame);
-
-    return records;
-  }, []);
-
-  const columns = mapFrameToDataGrid(props.data);
-
-  useLayoutEffect(() => {
-    setReadyForRowHeightCalc(Object.keys(headerCellRefs.current).length > 0);
-  }, [columns]);
-
-=======
-    return columns;
-  };
-
->>>>>>> 5b5574ac
   const rows = useMemo(() => frameToRecords(props.data), [frameToRecords, props.data]);
 
   // Create a map of column key to column type
