import 'react-data-grid/lib/styles.css';
import { css } from '@emotion/css';
import { useMemo, useState, useLayoutEffect, useCallback, useRef, useEffect } from 'react';
import DataGrid, { RenderCellProps, RenderRowProps, Row, SortColumn, DataGridHandle } from 'react-data-grid';
import { useMeasure } from 'react-use';

import {
  DataFrame,
  DataHoverClearEvent,
  DataHoverEvent,
  Field,
  FieldType,
  formattedValueToString,
  getDefaultTimeRange,
  GrafanaTheme2,
} from '@grafana/data';
import { TableCellDisplayMode } from '@grafana/schema';

import { useStyles2, useTheme2 } from '../../../themes';
import { t, Trans } from '../../../utils/i18n';
import { ContextMenu } from '../../ContextMenu/ContextMenu';
import { MenuItem } from '../../Menu/MenuItem';
import { Pagination } from '../../Pagination/Pagination';
import { PanelContext, usePanelContext } from '../../PanelChrome';
import { TableCellInspector, TableCellInspectorMode } from '../TableCellInspector';

import { HeaderCell } from './Cells/HeaderCell';
import { RowExpander } from './Cells/RowExpander';
import { SummaryCell } from './Cells/SummaryCell';
import { TableCellNG } from './Cells/TableCellNG';
import { COLUMN, TABLE } from './constants';
import {
  TableNGProps,
  FilterType,
  TableRow,
  TableSummaryRow,
  ColumnTypes,
  TableColumnResizeActionCallback,
  TableColumn,
  TableFieldOptionsType,
  ScrollPosition,
  CellColors,
} from './types';
import {
  calculateFooterHeight,
  frameToRecords,
  getCellColors,
  getCellHeightCalculator,
  getComparator,
  getDefaultRowHeight,
  getIsNestedTable,
  getRowHeight,
  getTextAlign,
  handleSort,
  MapFrameToGridOptions,
  shouldTextOverflow,
} from './utils';

export function TableNG(props: TableNGProps) {
  const {
    cellHeight,
    enablePagination,
    enableVirtualization = true,
    fieldConfig,
    height,
    initialSortBy,
    noHeader,
    onCellFilterAdded,
    onColumnResize,
    onSortByChange,
    width,
    data,
    enableSharedCrosshair,
    showTypeIcons,
  } = props;

  const initialSortColumns = useMemo<SortColumn[]>(() => {
    const initialSort = initialSortBy?.map(({ displayName, desc }) => {
      const matchingField = data.fields.find(({ state }) => state?.displayName === displayName);
      const columnKey = matchingField?.name || displayName;

      return {
        columnKey,
        direction: desc ? ('DESC' as const) : ('ASC' as const),
      };
    });
    return initialSort ?? [];
  }, []); // eslint-disable-line react-hooks/exhaustive-deps

  /* ------------------------------- Local state ------------------------------ */
  const [revId, setRevId] = useState(0);
  const [contextMenuProps, setContextMenuProps] = useState<{
    rowIdx?: number;
    value: string;
    mode?: TableCellInspectorMode.code | TableCellInspectorMode.text;
    top?: number;
    left?: number;
  } | null>(null);
  const [isInspecting, setIsInspecting] = useState(false);
  const [isContextMenuOpen, setIsContextMenuOpen] = useState(false);
  const [filter, setFilter] = useState<FilterType>({});
  const [page, setPage] = useState(0);
  // This state will trigger re-render for recalculating row heights
  const [, setResizeTrigger] = useState(0);
  const [, setReadyForRowHeightCalc] = useState(false);
  const [sortColumns, setSortColumns] = useState<readonly SortColumn[]>(initialSortColumns);
  const [expandedRows, setExpandedRows] = useState<number[]>([]);
  const [isNestedTable, setIsNestedTable] = useState(false);
  const scrollPositionRef = useRef<ScrollPosition>({ x: 0, y: 0 });
  const [hasScroll, setHasScroll] = useState(false);

  /* ------------------------------- Local refs ------------------------------- */
  const crossFilterOrder = useRef<string[]>([]);
  const crossFilterRows = useRef<Record<string, TableRow[]>>({});
  const headerCellRefs = useRef<Record<string, HTMLDivElement>>({});
  // TODO: This ref persists sortColumns between renders. setSortColumns is still used to trigger re-render
  const sortColumnsRef = useRef<SortColumn[]>(initialSortColumns);
  const prevProps = useRef(props);
  const calcsRef = useRef<string[]>([]);
  const [paginationWrapperRef, { height: paginationHeight }] = useMeasure<HTMLDivElement>();
  const tableRef = useRef<DataGridHandle | null>(null);

  const theme = useTheme2();
  // For some reason Firefox doesn't set the summary cell height correctly with the react-data-grid
  // prop called summaryRowHeight. This is a workaround to set the height manually via CSS instead.
  const footerHeight = calculateFooterHeight(props.data, fieldConfig);
  const panelContext = usePanelContext();

  const isFooterVisible = useMemo(() => {
    return props.data.fields.some((field) => field.config?.custom?.footer?.reducer?.length ?? false);
  }, [props.data.fields]);

  /* --------------------------------- Effects -------------------------------- */
  useEffect(() => {
    // TODO: there is a use case when adding a new column to the table doesn't update the table
    if (
      prevProps.current.data.fields.length !== props.data.fields.length ||
      prevProps.current.fieldConfig?.overrides !== fieldConfig?.overrides ||
      prevProps.current.fieldConfig?.defaults !== fieldConfig?.defaults
    ) {
      setRevId(revId + 1);
    }
    prevProps.current = props;
  }, [props, revId, fieldConfig?.overrides, fieldConfig?.defaults]); // eslint-disable-line react-hooks/exhaustive-deps

  useLayoutEffect(() => {
    if (!isContextMenuOpen) {
      return;
    }

    function onClick(event: MouseEvent) {
      setIsContextMenuOpen(false);
    }

    addEventListener('click', onClick);

    return () => {
      removeEventListener('click', onClick);
    };
  }, [isContextMenuOpen]);

  useEffect(() => {
    const hasNestedFrames = getIsNestedTable(props.data);
    setIsNestedTable(hasNestedFrames);
  }, [props.data]);

  useEffect(() => {
    const el = tableRef.current;
    if (el) {
      const gridElement = el?.element;
      if (gridElement) {
        setHasScroll(
          gridElement.scrollHeight > gridElement.clientHeight || gridElement.scrollWidth > gridElement.clientWidth
        );
      }
    }
  }, []);

  // TODO: this is a hack to force the column width to update when the fieldConfig changes
  const columnWidth = useMemo(() => {
    setRevId(revId + 1);
    return fieldConfig?.defaults?.custom?.width || 'auto';
  }, [fieldConfig]); // eslint-disable-line react-hooks/exhaustive-deps

  const defaultRowHeight = getDefaultRowHeight(theme, cellHeight);
  const defaultLineHeight = theme.typography.body.lineHeight * theme.typography.fontSize;
  const panelPaddingHeight = theme.components.panel.padding * theme.spacing.gridSize * 2;

  /* ------------------------------ Rows & Columns ----------------------------- */
  const rows = useMemo(() => frameToRecords(props.data), [frameToRecords, props.data]); // eslint-disable-line react-hooks/exhaustive-deps

  // Create a map of column key to column type
  const columnTypes = useMemo(
    () => props.data.fields.reduce((acc, { name, type }) => ({ ...acc, [name]: type }), {} as ColumnTypes),
    [props.data.fields]
  );

  // Create a map of column key to text wrap
  const textWraps = useMemo(
    () =>
      props.data.fields.reduce(
        (acc, { name, config }) => ({ ...acc, [name]: config?.custom?.cellOptions?.wrapText ?? false }),
        {} as { [key: string]: boolean }
      ),
    [props.data.fields]
  );

  const textWrap = useMemo(() => Object.values(textWraps).some(Boolean), [textWraps]);
  const styles = useStyles2(getStyles, footerHeight);

  // Create a function to get column widths for text wrapping calculations
  const getColumnWidths = useCallback(() => {
    const widths: Record<string, number> = {};

    // Set default widths from field config if they exist
    props.data.fields.forEach(({ name, config }) => {
      const configWidth = config?.custom?.width;
      const totalWidth = typeof configWidth === 'number' ? configWidth : COLUMN.DEFAULT_WIDTH;
      // subtract out padding and 1px right border
      const contentWidth = totalWidth - 2 * TABLE.CELL_PADDING - 1;
      widths[name] = contentWidth;
    });

    // Measure actual widths if available
    Object.keys(headerCellRefs.current).forEach((key) => {
      const headerCell = headerCellRefs.current[key];

      if (headerCell.offsetWidth > 0) {
        widths[key] = headerCell.offsetWidth;
      }
    });

    return widths;
  }, [props.data.fields]);

  const headersLength = useMemo(() => {
    return props.data.fields.length;
  }, [props.data.fields]);

  const fieldDisplayType = useMemo(() => {
    return props.data.fields.reduce(
      (acc, { config, name }) => {
        if (config?.custom?.cellOptions?.type) {
          acc[name] = config.custom.cellOptions.type;
        }
        return acc;
      },
      {} as Record<string, TableCellDisplayMode>
    );
  }, [props.data.fields]);

  // Clean up fieldsData to simplify
  const fieldsData = useMemo(
    () => ({
      headersLength,
      textWraps,
      columnTypes,
      fieldDisplayType,
      columnWidths: getColumnWidths(),
    }),
    [textWraps, columnTypes, getColumnWidths, headersLength, fieldDisplayType]
  );

  const getDisplayedValue = (row: TableRow, key: string) => {
    const field = props.data.fields.find((field) => field.name === key)!;
    const displayedValue = formattedValueToString(field.display!(row[key]));
    return displayedValue;
  };

  // Filter rows
  const filteredRows = useMemo(() => {
    const filterValues = Object.entries(filter);
    if (filterValues.length === 0) {
      // reset cross filter order
      crossFilterOrder.current = [];
      return rows;
    }

    // Update crossFilterOrder
    const filterKeys = new Set(filterValues.map(([key]) => key));
    filterKeys.forEach((key) => {
      if (!crossFilterOrder.current.includes(key)) {
        // Each time a filter is added or removed, it is always a single filter.
        // When adding a new filter, it is always appended to the end, maintaining the order.
        crossFilterOrder.current.push(key);
      }
    });
    // Remove keys from crossFilterOrder that are no longer present in the current filter values
    crossFilterOrder.current = crossFilterOrder.current.filter((key) => filterKeys.has(key));

    // reset crossFilterRows
    crossFilterRows.current = {};

    return rows.filter((row) => {
      for (const [key, value] of filterValues) {
        const displayedValue = getDisplayedValue(row, key);
        if (!value.filteredSet.has(displayedValue)) {
          return false;
        }
        // collect rows for crossFilter
        if (!crossFilterRows.current[key]) {
          crossFilterRows.current[key] = [row];
        } else {
          crossFilterRows.current[key].push(row);
        }
      }
      return true;
    });
  }, [rows, filter, props.data.fields]); // eslint-disable-line react-hooks/exhaustive-deps

  // Sort rows
  const sortedRows = useMemo(() => {
    const comparators = sortColumns.map(({ columnKey }) => getComparator(columnTypes[columnKey]));
    const sortDirs = sortColumns.map(({ direction }) => (direction === 'ASC' ? 1 : -1));

    if (sortColumns.length === 0) {
      return filteredRows;
    }

    return filteredRows.slice().sort((a, b) => {
      let result = 0;
      let sortIndex = 0;

      for (const { columnKey } of sortColumns) {
        const compare = comparators[sortIndex];
        result = sortDirs[sortIndex] * compare(a[columnKey], b[columnKey]);

        if (result !== 0) {
          break;
        }

        sortIndex += 1;
      }

      return result;
    });
  }, [filteredRows, sortColumns, columnTypes]);

  // Paginated rows
  // TODO consolidate calculations into pagination wrapper component and only use when needed
  const numRows = sortedRows.length;
  // calculate number of rowsPerPage based on height stack
  let headerCellHeight = TABLE.MAX_CELL_HEIGHT;
  if (noHeader) {
    headerCellHeight = 0;
  } else if (!noHeader && Object.keys(headerCellRefs.current).length > 0) {
    headerCellHeight = headerCellRefs.current[Object.keys(headerCellRefs.current)[0]].getBoundingClientRect().height;
  }
  let rowsPerPage = Math.floor(
    (height - headerCellHeight - TABLE.SCROLL_BAR_WIDTH - paginationHeight - panelPaddingHeight) / defaultRowHeight
  );
  // if footer calcs are on, remove one row per page
  if (isFooterVisible) {
    rowsPerPage -= 1;
  }
  if (rowsPerPage < 1) {
    // avoid 0 or negative rowsPerPage
    rowsPerPage = 1;
  }
  const numberOfPages = Math.ceil(numRows / rowsPerPage);
  if (page > numberOfPages) {
    // resets pagination to end
    setPage(numberOfPages - 1);
  }
  // calculate row range for pagination summary display
  const itemsRangeStart = page * rowsPerPage + 1;
  let displayedEnd = itemsRangeStart + rowsPerPage - 1;
  if (displayedEnd > numRows) {
    displayedEnd = numRows;
  }
  const smallPagination = width < TABLE.PAGINATION_LIMIT;

  const paginatedRows = useMemo(() => {
    const pageOffset = page * rowsPerPage;
    return sortedRows.slice(pageOffset, pageOffset + rowsPerPage);
  }, [rows, sortedRows, page, rowsPerPage]); // eslint-disable-line react-hooks/exhaustive-deps

  const onCellExpand = (rowIdx: number) => {
    if (!expandedRows.includes(rowIdx)) {
      setExpandedRows([...expandedRows, rowIdx]);
    } else {
      setExpandedRows(expandedRows.filter((id) => id !== rowIdx));
    }
    setResizeTrigger((prev) => prev + 1);
  };

  const { ctx, avgCharWidth } = useMemo(() => {
    const font = `${theme.typography.fontSize}px ${theme.typography.fontFamily}`;
    const canvas = document.createElement('canvas');
    const ctx = canvas.getContext('2d')!;
    // set in grafana/data in createTypography.ts
    const letterSpacing = 0.15;

    ctx.letterSpacing = `${letterSpacing}px`;
    ctx.font = font;
    let txt =
      "Lorem Ipsum is simply dummy text of the printing and typesetting industry. Lorem Ipsum has been the industry's standard dummy text ever since the 1500s";
    const txtWidth = ctx.measureText(txt).width;
    const avgCharWidth = txtWidth / txt.length + letterSpacing;

    return {
      ctx,
      font,
      avgCharWidth,
    };
  }, [theme.typography.fontSize, theme.typography.fontFamily]);

  const columns = useMemo(
    () =>
      mapFrameToDataGrid({
        frame: props.data,
        calcsRef,
        options: {
          columnTypes,
          textWraps,
          columnWidth,
          crossFilterOrder,
          crossFilterRows,
          defaultRowHeight,
          expandedRows,
          filter,
          headerCellRefs,
          onCellFilterAdded,
          onSortByChange,
          rows,
          // INFO: sortedRows is for correct row indexing for cell background coloring
          sortedRows,
          setContextMenuProps,
          setFilter,
          setIsInspecting,
          setSortColumns,
          sortColumnsRef,
          styles,
          theme,
          showTypeIcons,
          ...props,
        },
        handlers: {
          onCellExpand,
          onColumnResize: onColumnResize!,
        },
        // Adjust table width to account for the scroll bar width
        availableWidth: width - (hasScroll ? TABLE.SCROLL_BAR_WIDTH + TABLE.SCROLL_BAR_MARGIN : 0),
      }),
    [props.data, calcsRef, filter, expandedRows, expandedRows.length, width, hasScroll, sortedRows] // eslint-disable-line react-hooks/exhaustive-deps
  );

  // This effect needed to set header cells refs before row height calculation
  useLayoutEffect(() => {
    setReadyForRowHeightCalc(Object.keys(headerCellRefs.current).length > 0);
  }, [columns]);

  const renderMenuItems = () => {
    return (
      <>
        <MenuItem
          label={t('grafana-ui.table.inspect-menu-label', 'Inspect value')}
          onClick={() => {
            setIsInspecting(true);
          }}
          className={styles.menuItem}
        />
      </>
    );
  };

  const cellHeightCalc = useMemo(() => {
    return getCellHeightCalculator(ctx, defaultLineHeight, defaultRowHeight, TABLE.CELL_PADDING);
  }, [ctx, defaultLineHeight, defaultRowHeight]);

  const calculateRowHeight = useCallback(
    (row: TableRow) => {
      // Logic for sub-tables
      if (Number(row.__depth) === 1 && !expandedRows.includes(Number(row.__index))) {
        return 0;
      } else if (Number(row.__depth) === 1 && expandedRows.includes(Number(row.__index))) {
        const headerCount = row?.data?.meta?.custom?.noHeader ? 0 : 1;

        // Ensure we have a minimum height for the nested table even if data is empty
        const rowCount = row.data?.length ?? 0;
        return Math.max(defaultRowHeight, defaultRowHeight * (rowCount + headerCount));
      }
      return getRowHeight(row, cellHeightCalc, avgCharWidth, defaultRowHeight, fieldsData);
    },
    [expandedRows, avgCharWidth, defaultRowHeight, fieldsData, cellHeightCalc]
  );

  const handleScroll = (event: React.UIEvent<HTMLDivElement>) => {
    const target = event.currentTarget;
    scrollPositionRef.current = {
      x: target.scrollLeft,
      y: target.scrollTop,
    };
  };

  // Reset sortColumns when initialSortBy changes
  useEffect(() => {
    if (initialSortColumns.length > 0) {
      setSortColumns(initialSortColumns);
    }
  }, [initialSortColumns]);

  // Restore scroll position after re-renders
  useEffect(() => {
    if (tableRef.current?.element) {
      tableRef.current.element.scrollLeft = scrollPositionRef.current.x;
      tableRef.current.element.scrollTop = scrollPositionRef.current.y;
    }
  }, [revId]);

  return (
    <>
      <DataGrid<TableRow, TableSummaryRow>
        ref={tableRef}
        className={styles.dataGrid}
        // Default to true, overridden to false for testing
        enableVirtualization={enableVirtualization}
        key={`DataGrid${revId}`}
        rows={enablePagination ? paginatedRows : sortedRows}
        columns={columns}
        headerRowHeight={noHeader ? 0 : undefined}
        defaultColumnOptions={{
          sortable: true,
          resizable: true,
        }}
        rowHeight={textWrap || isNestedTable ? calculateRowHeight : defaultRowHeight}
        // TODO: This doesn't follow current table behavior
        style={{ width, height: height - (enablePagination ? paginationHeight : 0) }}
        renderers={{
          renderRow: (key, props) =>
            myRowRenderer(key, props, expandedRows, panelContext, data, enableSharedCrosshair ?? false),
        }}
        onScroll={handleScroll}
        onCellContextMenu={({ row, column }, event) => {
          event.preventGridDefault();
          // Do not show the default context menu
          event.preventDefault();

          const cellValue = row[column.key];
          setContextMenuProps({
            // rowIdx: rows.indexOf(row),
            value: String(cellValue ?? ''),
            top: event.clientY,
            left: event.clientX,
          });
          setIsContextMenuOpen(true);
        }}
        // sorting
        sortColumns={sortColumns}
        // footer
        // TODO figure out exactly how this works - some array needs to be here for it to render regardless of renderSummaryCell()
        bottomSummaryRows={isFooterVisible ? [{}] : undefined}
        onColumnResize={() => {
          // NOTE: This method is called continuously during the column resize drag operation,
          // providing the current column width. There is no separate event for the end of the drag operation.
          if (textWrap) {
            // This is needed only when textWrap is enabled
            // TODO: this is a hack to force rowHeight re-calculation
            setResizeTrigger((prev) => prev + 1);
          }
        }}
      />

      {enablePagination && (
        <div className={styles.paginationContainer} ref={paginationWrapperRef}>
          <Pagination
            className="table-ng-pagination"
            currentPage={page + 1}
            numberOfPages={numberOfPages}
            showSmallVersion={smallPagination}
            onNavigate={(toPage) => {
              setPage(toPage - 1);
            }}
          />
          {!smallPagination && (
            <div className={styles.paginationSummary}>
              <Trans i18nKey="grafana-ui.table.pagination-summary">
                {{ itemsRangeStart }} - {{ displayedEnd }} of {{ numRows }} rows
              </Trans>
            </div>
          )}
        </div>
      )}

      {isContextMenuOpen && (
        <ContextMenu
          x={contextMenuProps?.left || 0}
          y={contextMenuProps?.top || 0}
          renderMenuItems={renderMenuItems}
          focusOnOpen={false}
        />
      )}

      {isInspecting && (
        <TableCellInspector
          mode={contextMenuProps?.mode ?? TableCellInspectorMode.text}
          value={contextMenuProps?.value}
          onDismiss={() => {
            setIsInspecting(false);
            setContextMenuProps(null);
          }}
        />
      )}
    </>
  );
}

export function mapFrameToDataGrid({
  frame,
  calcsRef,
  options,
  handlers,
  availableWidth,
}: {
  frame: DataFrame;
  calcsRef: React.MutableRefObject<string[]>;
  options: MapFrameToGridOptions;
  handlers: { onCellExpand: (rowIdx: number) => void; onColumnResize: TableColumnResizeActionCallback };
  availableWidth: number;
}): TableColumn[] {
  const {
    columnTypes,
    textWraps,
    crossFilterOrder,
    crossFilterRows,
    defaultRowHeight,
    expandedRows,
    filter,
    headerCellRefs,
    onCellFilterAdded,
    onSortByChange,
    rows,
    sortedRows,
    setContextMenuProps,
    setFilter,
    setIsInspecting,
    setSortColumns,
    sortColumnsRef,
    styles,
    theme,
    timeRange,
    getActions,
    showTypeIcons,
  } = options;
  const { onCellExpand, onColumnResize } = handlers;

  const columns: TableColumn[] = [];
  const hasNestedFrames = getIsNestedTable(frame);

  // If nested frames, add expansion control column
  if (hasNestedFrames) {
    const expanderField: Field = {
      name: '',
      type: FieldType.other,
      config: {},
      values: [],
    };
    columns.push({
      key: 'expanded',
      name: '',
      field: expanderField,
      cellClass: styles.cell,
      colSpan(args) {
        return args.type === 'ROW' && Number(args.row.__depth) === 1 ? frame.fields.length : 1;
      },
      renderCell: ({ row }) => {
        // TODO add TableRow type extension to include row depth and optional data
        if (Number(row.__depth) === 0) {
          const rowIdx = Number(row.__index);
          return (
            <RowExpander
              height={defaultRowHeight}
              onCellExpand={() => onCellExpand(rowIdx)}
              isExpanded={expandedRows.includes(rowIdx)}
            />
          );
        }
        // If it's a child, render entire DataGrid at first column position
        let expandedColumns: TableColumn[] = [];
        let expandedRecords: TableRow[] = [];

        // Type guard to check if data exists as it's optional
        if (row.data) {
          expandedColumns = mapFrameToDataGrid({
            frame: row.data,
            calcsRef,
            options: { ...options },
            handlers: { onCellExpand, onColumnResize },
            availableWidth,
          });
          expandedRecords = frameToRecords(row.data);
        }

        // TODO add renderHeaderCell HeaderCell's here and handle all features
        return (
          <DataGrid<TableRow, TableSummaryRow>
            rows={expandedRecords}
            columns={expandedColumns}
            rowHeight={defaultRowHeight}
            className={styles.dataGrid}
            style={{ height: '100%', overflow: 'visible', marginLeft: COLUMN.EXPANDER_WIDTH - 1 }}
            headerRowHeight={row.data?.meta?.custom?.noHeader ? 0 : undefined}
          />
        );
      },
      width: COLUMN.EXPANDER_WIDTH,
      minWidth: COLUMN.EXPANDER_WIDTH,
    });

    availableWidth -= COLUMN.EXPANDER_WIDTH;
  }

  // Row background color function
  let rowBg: Function | undefined = undefined;
  for (const field of frame.fields) {
    const fieldOptions = field.config.custom;
    const cellOptionsExist = fieldOptions !== undefined && fieldOptions.cellOptions !== undefined;

    if (
      cellOptionsExist &&
      fieldOptions.cellOptions.type === TableCellDisplayMode.ColorBackground &&
      fieldOptions.cellOptions.applyToRow
    ) {
      rowBg = (rowIndex: number): CellColors => {
        const display = field.display!(field.values.get(sortedRows[rowIndex].__index));
        const colors = getCellColors(theme, fieldOptions.cellOptions, display);
        return colors;
      };
    }
  }

  let fieldCountWithoutWidth = 0;
  frame.fields.map((field, fieldIndex) => {
    if (field.type === FieldType.nestedFrames || field.config.custom?.hidden) {
      // Don't render nestedFrames type field
      return;
    }
    const fieldTableOptions: TableFieldOptionsType = field.config.custom || {};
    const key = field.name;
    const justifyColumnContent = getTextAlign(field);

    // current/old table width logic calculations
    if (fieldTableOptions.width) {
      availableWidth -= fieldTableOptions.width;
    } else {
      fieldCountWithoutWidth++;
    }

    // Add a column for each field
    columns.push({
      key,
      name: field.name,
      field,
      cellClass: textWraps[field.name] ? styles.cellWrapped : styles.cell,
      renderCell: (props: RenderCellProps<TableRow, TableSummaryRow>): JSX.Element => {
        const { row, rowIdx } = props;
        const cellType = field.config?.custom?.cellOptions?.type ?? TableCellDisplayMode.Auto;
        const value = row[key];
        // Cell level rendering here
        return (
          <TableCellNG
            frame={frame}
            key={key}
            value={value}
            field={field}
            theme={theme}
            timeRange={timeRange ?? getDefaultTimeRange()}
            height={defaultRowHeight}
            justifyContent={justifyColumnContent}
            rowIdx={sortedRows[rowIdx].__index}
            shouldTextOverflow={() => shouldTextOverflow(key, columnTypes, textWraps[field.name], field, cellType)}
            setIsInspecting={setIsInspecting}
            setContextMenuProps={setContextMenuProps}
            getActions={getActions}
            rowBg={rowBg}
            onCellFilterAdded={onCellFilterAdded}
          />
        );
      },
      renderSummaryCell: () => <SummaryCell sortedRows={sortedRows} field={field} omitCountAll={fieldIndex > 0} />,
      renderHeaderCell: ({ column, sortDirection }): JSX.Element => (
        <HeaderCell
          column={column}
          rows={rows}
          field={field}
          onSort={(columnKey, direction, isMultiSort) => {
            handleSort(columnKey, direction, isMultiSort, setSortColumns, sortColumnsRef);

            // Update panel context with the new sort order
            if (onSortByChange) {
              const sortByFields = sortColumnsRef.current.map(({ columnKey, direction }) => ({
                displayName: columnKey,
                desc: direction === 'DESC',
              }));
              onSortByChange(sortByFields);
            }
          }}
          direction={sortDirection}
          justifyContent={justifyColumnContent}
          filter={filter}
          setFilter={setFilter}
          onColumnResize={onColumnResize}
          headerCellRefs={headerCellRefs}
          crossFilterOrder={crossFilterOrder}
          crossFilterRows={crossFilterRows}
          showTypeIcons={showTypeIcons}
        />
      ),
      width: fieldTableOptions.width,
      minWidth: fieldTableOptions.minWidth || COLUMN.DEFAULT_WIDTH,
    });
  });

  // set columns that are at minimum width
  let sharedWidth = availableWidth / fieldCountWithoutWidth;
  for (let i = fieldCountWithoutWidth; i > 0; i--) {
    for (const column of columns) {
      if (!column.width && column.minWidth! > sharedWidth) {
        column.width = column.minWidth;
        availableWidth -= column.width!;
        fieldCountWithoutWidth -= 1;
        sharedWidth = availableWidth / fieldCountWithoutWidth;
      }
    }
  }

  // divide up the rest of the space
  for (const column of columns) {
    if (!column.width) {
      column.width = sharedWidth;
    }
    column.minWidth = COLUMN.MIN_WIDTH;
  }

  return columns;
}

export function myRowRenderer(
  key: React.Key,
  props: RenderRowProps<TableRow, TableSummaryRow>,
  expandedRows: number[],
  panelContext: PanelContext,
  data: DataFrame,
  enableSharedCrosshair: boolean
): React.ReactNode {
  // Let's render row level things here!
  // i.e. we can look at row styles and such here
  const { row } = props;
  const rowIdx = Number(row.__index);
  const isExpanded = expandedRows.includes(rowIdx);

  // Don't render non expanded child rows
  if (Number(row.__depth) === 1 && !isExpanded) {
    return null;
  }

  // Add aria-expanded to parent rows that have nested data
  if (row.data) {
    return <Row key={key} {...props} aria-expanded={isExpanded} />;
  }

  return (
    <Row
      key={key}
      {...props}
      onMouseEnter={() => onRowHover(rowIdx, panelContext, data, enableSharedCrosshair)}
      onMouseLeave={() => onRowLeave(panelContext, enableSharedCrosshair)}
    />
  );
}

export function onRowHover(idx: number, panelContext: PanelContext, frame: DataFrame, enableSharedCrosshair: boolean) {
  if (!enableSharedCrosshair) {
    return;
  }

  const timeField: Field = frame!.fields.find((f) => f.type === FieldType.time)!;

  if (!timeField) {
    return;
  }

  panelContext.eventBus.publish(
    new DataHoverEvent({
      point: {
        time: timeField.values[idx],
      },
    })
  );
}

export function onRowLeave(panelContext: PanelContext, enableSharedCrosshair: boolean) {
  if (!enableSharedCrosshair) {
    return;
  }

  panelContext.eventBus.publish(new DataHoverClearEvent());
}

const getStyles = (theme: GrafanaTheme2, footerHeight: number) => ({
  dataGrid: css({
    '--rdg-background-color': theme.colors.background.primary,
    '--rdg-header-background-color': theme.colors.background.primary,
    '--rdg-border-color': 'transparent',
    '--rdg-color': theme.colors.text.primary,
    '&:hover': {
      '--rdg-row-hover-background-color': theme.colors.emphasize(theme.colors.action.hover, 0.6),
    },

    // If we rely solely on borderInlineEnd which is added from data grid, we
    // get a small gap where the gridCell borders meet the column header borders.
    // To avoid this, we can unset borderInlineEnd and set borderRight instead.
    '.rdg-cell': {
      borderInlineEnd: 'unset',
      borderRight: `1px solid ${theme.colors.border.medium}`,

      '&:last-child': {
        borderRight: 'none',
      },
    },

    '.rdg-summary-row': {
      backgroundColor: theme.colors.background.primary,
      '--rdg-summary-border-color': theme.colors.border.medium,

      '.rdg-cell': {
<<<<<<< HEAD
        height: footerHeight,
        padding: theme.spacing(1),
        paddingInline: 'unset',
=======
        // Prevent collisions with custom cell components
        zIndex: 2,
>>>>>>> 2088df2f
        borderRight: 'none',
      },
    },

    // Due to stylistic choices, we do not want borders on the column headers
    // other than the bottom border.
    'div[role=columnheader]': {
      borderBottom: `1px solid ${theme.colors.border.medium}`,
      borderInlineEnd: 'unset',

      '.r1y6ywlx7-0-0-beta-46': {
        '&:hover': {
          borderRight: `3px solid ${theme.colors.text.link}`,
        },
      },
    },

    '::-webkit-scrollbar': {
      width: TABLE.SCROLL_BAR_WIDTH,
      height: TABLE.SCROLL_BAR_WIDTH,
    },
    '::-webkit-scrollbar-thumb': {
      backgroundColor: 'rgba(204, 204, 220, 0.16)',
      borderRadius: '4px',
    },
    '::-webkit-scrollbar-track': {
      background: 'transparent',
    },
    '::-webkit-scrollbar-corner': {
      backgroundColor: 'transparent',
    },
  }),
  menuItem: css({
    maxWidth: '200px',
  }),
  cell: css({
    '--rdg-border-color': theme.colors.border.medium,
    borderLeft: 'none',
    whiteSpace: 'nowrap',
    wordWrap: 'break-word',
    overflow: 'hidden',
    textOverflow: 'ellipsis',

    // Reset default cell styles for custom cell component styling
    paddingInline: '0',
  }),
  cellWrapped: css({
    '--rdg-border-color': theme.colors.border.medium,
    borderLeft: 'none',
    whiteSpace: 'pre-line',
    wordWrap: 'break-word',
    overflow: 'hidden',
    textOverflow: 'ellipsis',

    // Reset default cell styles for custom cell component styling
    paddingInline: '0',
  }),
  paginationContainer: css({
    alignItems: 'center',
    display: 'flex',
    justifyContent: 'center',
    marginTop: '8px',
    width: '100%',
  }),
  paginationSummary: css({
    color: theme.colors.text.secondary,
    fontSize: theme.typography.bodySmall.fontSize,
    display: 'flex',
    justifyContent: 'flex-end',
    padding: theme.spacing(0, 1, 0, 2),
  }),
});<|MERGE_RESOLUTION|>--- conflicted
+++ resolved
@@ -924,14 +924,11 @@
       '--rdg-summary-border-color': theme.colors.border.medium,
 
       '.rdg-cell': {
-<<<<<<< HEAD
         height: footerHeight,
         padding: theme.spacing(1),
         paddingInline: 'unset',
-=======
         // Prevent collisions with custom cell components
         zIndex: 2,
->>>>>>> 2088df2f
         borderRight: 'none',
       },
     },
