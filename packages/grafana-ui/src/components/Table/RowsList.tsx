import { css, cx } from '@emotion/css';
import React, { CSSProperties, UIEventHandler, useCallback, useEffect, useMemo, useState } from 'react';
import { Cell, Row, TableState } from 'react-table';
import { VariableSizeList } from 'react-window';
import { Subscription, debounceTime } from 'rxjs';

import {
  DataFrame,
  DataHoverClearEvent,
  DataHoverEvent,
  Field,
  FieldType,
  TimeRange,
  hasTimeField,
} from '@grafana/data';
import { TableCellHeight } from '@grafana/schema';

import { useTheme2 } from '../../themes';
import CustomScrollbar from '../CustomScrollbar/CustomScrollbar';
import { usePanelContext } from '../PanelChrome';

import { ExpandedRow, getExpandedRowHeight } from './ExpandedRow';
import { TableCell } from './TableCell';
import { TableStyles } from './styles';
import { TableFilterActionCallback } from './types';
import { calculateAroundPointThreshold, isPointTimeValAroundTableTimeVal } from './utils';

interface RowsListProps {
  data: DataFrame;
  rows: Row[];
  enableSharedCrosshair: boolean;
  headerHeight: number;
  rowHeight: number;
  itemCount: number;
  pageIndex: number;
  listHeight: number;
  width: number;
  cellHeight?: TableCellHeight;
  listRef: React.RefObject<VariableSizeList>;
  tableState: TableState;
  tableStyles: TableStyles;
  nestedDataField?: Field;
  prepareRow: (row: Row) => void;
  onCellFilterAdded?: TableFilterActionCallback;
  timeRange?: TimeRange;
  footerPaginationEnabled: boolean;
  initialRowIndex?: number;
}

export const RowsList = (props: RowsListProps) => {
  const {
    data,
    rows,
    headerHeight,
    footerPaginationEnabled,
    rowHeight,
    itemCount,
    pageIndex,
    tableState,
    prepareRow,
    onCellFilterAdded,
    width,
    cellHeight = TableCellHeight.Sm,
    timeRange,
    tableStyles,
    nestedDataField,
    listHeight,
    listRef,
    enableSharedCrosshair = false,
    initialRowIndex = undefined,
  } = props;

  const [rowHighlightIndex, setRowHighlightIndex] = useState<number | undefined>(initialRowIndex);

  const theme = useTheme2();
  const panelContext = usePanelContext();

  const threshold = useMemo(() => {
    const timeField = data.fields.find((f) => f.type === FieldType.time);

    if (!timeField) {
      return 0;
    }

    return calculateAroundPointThreshold(timeField);
  }, [data]);

  const onRowHover = useCallback(
    (idx: number, frame: DataFrame) => {
      if (!panelContext || !enableSharedCrosshair || !hasTimeField(frame)) {
        return;
      }

      const timeField: Field = frame!.fields.find((f) => f.type === FieldType.time)!;

      panelContext.eventBus.publish(
        new DataHoverEvent({
          point: {
            time: timeField.values[idx],
          },
        })
      );
    },
    [enableSharedCrosshair, panelContext]
  );

  const onRowLeave = useCallback(() => {
    if (!panelContext || !enableSharedCrosshair) {
      return;
    }

    panelContext.eventBus.publish(new DataHoverClearEvent());
  }, [enableSharedCrosshair, panelContext]);

  const onDataHoverEvent = useCallback(
    (evt: DataHoverEvent) => {
      if (evt.payload.point?.time && evt.payload.rowIndex !== undefined) {
        const timeField = data.fields.find((f) => f.type === FieldType.time);
        const time = timeField!.values[evt.payload.rowIndex];
        const pointTime = evt.payload.point.time;

        // If the time value of the hovered point is around the time value of the
        // row with same index, highlight the row
        if (isPointTimeValAroundTableTimeVal(pointTime, time, threshold)) {
          setRowHighlightIndex(evt.payload.rowIndex);
          return;
        }

        // If the time value of the hovered point is not around the time value of the
        // row with same index, try to find a row with same time value
        const matchedRowIndex = timeField!.values.findIndex((t) =>
          isPointTimeValAroundTableTimeVal(pointTime, t, threshold)
        );

        if (matchedRowIndex !== -1) {
          setRowHighlightIndex(matchedRowIndex);
          return;
        }

        setRowHighlightIndex(undefined);
      }
    },
    [data.fields, threshold]
  );

  useEffect(() => {
    if (!panelContext || !enableSharedCrosshair || !hasTimeField(data) || footerPaginationEnabled) {
      return;
    }

    const subs = new Subscription();

    subs.add(
      panelContext.eventBus
        .getStream(DataHoverEvent)
        .pipe(debounceTime(250))
        .subscribe({
          next: (evt) => {
            if (panelContext.eventBus === evt.origin) {
              return;
            }

            onDataHoverEvent(evt);
          },
        })
    );

    subs.add(
      panelContext.eventBus
        .getStream(DataHoverClearEvent)
        .pipe(debounceTime(250))
        .subscribe({
          next: (evt) => {
            if (panelContext.eventBus === evt.origin) {
              return;
            }

            setRowHighlightIndex(undefined);
          },
        })
    );

    return () => {
      subs.unsubscribe();
    };
  }, [data, enableSharedCrosshair, footerPaginationEnabled, onDataHoverEvent, panelContext]);

  let scrollTop: number | undefined = undefined;
  if (rowHighlightIndex !== undefined) {
    const firstMatchedRowIndex = rows.findIndex((row) => row.index === rowHighlightIndex);

    if (firstMatchedRowIndex !== -1) {
      scrollTop = headerHeight + (firstMatchedRowIndex - 1) * rowHeight;
    }
  }

  const rowIndexForPagination = useCallback(
    (index: number) => {
      return tableState.pageIndex * tableState.pageSize + index;
    },
    [tableState.pageIndex, tableState.pageSize]
  );

  const RenderRow = useCallback(
    ({ index, style, rowHighlightIndex }: { index: number; style: CSSProperties; rowHighlightIndex?: number }) => {
      const indexForPagination = rowIndexForPagination(index);
      const row = rows[indexForPagination];
      let additionalProps: React.HTMLAttributes<HTMLDivElement> = {};

      prepareRow(row);

      const expandedRowStyle = tableState.expanded[row.id] ? css({ '&:hover': { background: 'inherit' } }) : {};

      if (rowHighlightIndex !== undefined && row.index === rowHighlightIndex) {
        style = { ...style, backgroundColor: theme.components.table.rowHoverBackground };
        additionalProps = {
          'aria-selected': 'true',
        };
      }
      return (
        <div
<<<<<<< HEAD
          {...row.getRowProps({ style })}
          data-row-index={row.index}
=======
          {...row.getRowProps({ style, ...additionalProps })}
>>>>>>> d4ae10ec
          className={cx(tableStyles.row, expandedRowStyle)}
          onMouseEnter={() => onRowHover(index, data)}
          onMouseLeave={onRowLeave}
        >
          {/*add the nested data to the DOM first to prevent a 1px border CSS issue on the last cell of the row*/}
          {nestedDataField && tableState.expanded[row.id] && (
            <ExpandedRow
              nestedData={nestedDataField}
              tableStyles={tableStyles}
              rowIndex={index}
              width={width}
              cellHeight={cellHeight}
            />
          )}
          {row.cells.map((cell: Cell, index: number) => (
            <TableCell
              key={index}
              tableStyles={tableStyles}
              cell={cell}
              onCellFilterAdded={onCellFilterAdded}
              columnIndex={index}
              columnCount={row.cells.length}
              timeRange={timeRange}
              frame={data}
            />
          ))}
        </div>
      );
    },
    [
      cellHeight,
      data,
      nestedDataField,
      onCellFilterAdded,
      onRowHover,
      onRowLeave,
      prepareRow,
      rowIndexForPagination,
      rows,
      tableState.expanded,
      tableStyles,
      theme.components.table.rowHoverBackground,
      timeRange,
      width,
    ]
  );

  const getItemSize = (index: number): number => {
    const indexForPagination = rowIndexForPagination(index);
    const row = rows[indexForPagination];
    if (tableState.expanded[row.id] && nestedDataField) {
      return getExpandedRowHeight(nestedDataField, index, tableStyles);
    }

    return tableStyles.rowHeight;
  };

  const handleScroll: UIEventHandler = (event) => {
    const { scrollTop } = event.currentTarget;

    if (listRef.current !== null) {
      listRef.current.scrollTo(scrollTop);
    }
  };

  return (
    <>
      <CustomScrollbar onScroll={handleScroll} hideHorizontalTrack={true} scrollTop={scrollTop}>
        <VariableSizeList
          // This component needs an unmount/remount when row height or page changes
          key={rowHeight + pageIndex}
          height={listHeight}
          itemCount={itemCount}
          itemSize={getItemSize}
          width={'100%'}
          ref={listRef}
          style={{ overflow: undefined }}
        >
          {({ index, style }) => RenderRow({ index, style, rowHighlightIndex })}
        </VariableSizeList>
      </CustomScrollbar>
    </>
  );
};<|MERGE_RESOLUTION|>--- conflicted
+++ resolved
@@ -219,12 +219,8 @@
       }
       return (
         <div
-<<<<<<< HEAD
-          {...row.getRowProps({ style })}
+          {...row.getRowProps({ style, ...additionalProps })}
           data-row-index={row.index}
-=======
-          {...row.getRowProps({ style, ...additionalProps })}
->>>>>>> d4ae10ec
           className={cx(tableStyles.row, expandedRowStyle)}
           onMouseEnter={() => onRowHover(index, data)}
           onMouseLeave={onRowLeave}
