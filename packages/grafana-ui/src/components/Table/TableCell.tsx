import { Cell } from 'react-table';

import { TimeRange, DataFrame, InterpolateFunction } from '@grafana/data';

<<<<<<< HEAD
import { TableStyles } from './TableRT/styles';
import { GetActionsFunction, GrafanaTableColumn, TableFilterActionCallback } from './types';
=======
import { TableStyles } from './styles';
import { GetActionsFunction, GrafanaTableColumn, TableFilterActionCallback, TableInspectCellCallback } from './types';
>>>>>>> 55aaf4aa

export interface Props {
  cell: Cell;
  tableStyles: TableStyles;
  onCellFilterAdded?: TableFilterActionCallback;
  columnIndex: number;
  columnCount: number;
  timeRange?: TimeRange;
  userProps?: object;
  frame: DataFrame;
  rowStyled?: boolean;
  rowExpanded?: boolean;
  textWrapped?: boolean;
  height?: number;
  getActions?: GetActionsFunction;
  replaceVariables?: InterpolateFunction;
  setInspectCell?: TableInspectCellCallback;
}

export const TableCell = ({
  cell,
  tableStyles,
  onCellFilterAdded,
  timeRange,
  userProps,
  frame,
  rowStyled,
  rowExpanded,
  textWrapped,
  height,
  getActions,
  replaceVariables,
  setInspectCell,
}: Props) => {
  const cellProps = cell.getCellProps();
  const field = (cell.column as unknown as GrafanaTableColumn).field;

  if (!field?.display) {
    return null;
  }

  if (cellProps.style) {
    cellProps.style.wordBreak = 'break-word';
    cellProps.style.minWidth = cellProps.style.width;
    const justifyContent = (cell.column as any).justifyContent;

    if (justifyContent === 'flex-end' && !field.config.unit) {
      // justify-content flex-end is not compatible with cellLink overflow; use direction instead
      cellProps.style.textAlign = 'right';
      cellProps.style.direction = 'rtl';
      cellProps.style.unicodeBidi = 'plaintext';
    } else {
      cellProps.style.justifyContent = justifyContent;
    }
  }

  let innerWidth = (typeof cell.column.width === 'number' ? cell.column.width : 24) - tableStyles.cellPadding * 2;

  const actions = getActions ? getActions(frame, field, cell.row.index, replaceVariables) : [];

  return (
    <>
      {cell.render('Cell', {
        field,
        tableStyles,
        onCellFilterAdded,
        cellProps,
        innerWidth,
        timeRange,
        userProps,
        frame,
        rowStyled,
        rowExpanded,
        textWrapped,
        height,
        actions,
        setInspectCell,
      })}
    </>
  );
};<|MERGE_RESOLUTION|>--- conflicted
+++ resolved
@@ -2,13 +2,8 @@
 
 import { TimeRange, DataFrame, InterpolateFunction } from '@grafana/data';
 
-<<<<<<< HEAD
 import { TableStyles } from './TableRT/styles';
-import { GetActionsFunction, GrafanaTableColumn, TableFilterActionCallback } from './types';
-=======
-import { TableStyles } from './styles';
 import { GetActionsFunction, GrafanaTableColumn, TableFilterActionCallback, TableInspectCellCallback } from './types';
->>>>>>> 55aaf4aa
 
 export interface Props {
   cell: Cell;
